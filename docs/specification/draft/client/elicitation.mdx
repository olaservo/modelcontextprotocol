--- conflicted
+++ resolved
@@ -207,7 +207,7 @@
      "minItems": 1,
      "maxItems": 2,
      "items": {
-       "oneOf": [
+       "anyOf": [
          { "const": "#FF0000", "title": "Red" },
          { "const": "#00FF00", "title": "Green" },
          { "const": "#0000FF", "title": "Blue" }
@@ -496,29 +496,9 @@
 
     Client->>Server: tools/call
 
-<<<<<<< HEAD
-   ```json
-   {
-     "type": "array",
-     "title": "Color Selection",
-     "description": "Choose your favorite colors",
-     "minItems": 1,
-     "maxItems": 2,
-     "items": {
-       "anyOf": [
-         { "const": "#FF0000", "title": "Red" },
-         { "const": "#00FF00", "title": "Green" },
-         { "const": "#0000FF", "title": "Blue" }
-       ]
-     },
-     "default": ["#FF0000", "#00FF00"]
-   }
-   ```
-=======
     Note over Server: Server needs authorization
     Server->>Client: URLElicitationRequiredError
     Note over Client: Client notes the original request can be retried after elicitation
->>>>>>> 0a0832cc
 
     Client->>User: Present consent to open URL
     User-->>Client: Provide consent
