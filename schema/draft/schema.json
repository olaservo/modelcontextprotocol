--- conflicted
+++ resolved
@@ -1241,12 +1241,8 @@
             "additionalProperties": false
         },
         "Implementation": {
-<<<<<<< HEAD
-            "description": "Describes the MCP implementation",
-            "type": "object",
-=======
             "description": "Describes the MCP implementation.",
->>>>>>> 6f2c22a8
+            "type": "object",
             "properties": {
                 "name": {
                     "type": "string",
