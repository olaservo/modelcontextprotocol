--- conflicted
+++ resolved
@@ -1,1943 +1,646 @@
 {
-  "$schema": "https://json-schema.org/draft/2020-12/schema",
-  "$defs": {
-    "Annotations": {
-      "type": "object",
-      "properties": {
-        "audience": {
-          "type": "array",
-          "items": {
-            "$ref": "#/$defs/Role"
-          },
-          "description": "Describes who the intended customer of this object or data is.\n\nIt can include multiple entries to indicate content useful for multiple audiences (e.g., `[\"user\", \"assistant\"]`)."
-        },
-        "priority": {
-          "type": "number",
-          "minimum": 0,
-          "maximum": 1,
-          "description": "Describes how important this data is for operating the server.\n\nA value of 1 means \"most important,\" and indicates that the data is\neffectively required, while 0 means \"least important,\" and indicates that\nthe data is entirely optional."
-        },
-        "lastModified": {
-          "type": "string",
-          "description": "The moment the resource was last modified, as an ISO 8601 formatted string.\n\nShould be an ISO 8601 formatted string (e.g., \"2025-01-12T15:00:58Z\").\n\nExamples: last activity timestamp in an open file, timestamp when the resource\nwas attached, etc."
-        }
-      },
-      "additionalProperties": false,
-      "description": "Optional annotations for the client. The client can use annotations to inform how objects are used or displayed"
-    },
-    "AudioContent": {
-      "type": "object",
-      "properties": {
-        "type": {
-          "type": "string",
-          "const": "audio"
-        },
-        "data": {
-          "type": "string",
-          "description": "The base64-encoded audio data."
-        },
-        "mimeType": {
-          "type": "string",
-          "description": "The MIME type of the audio. Different providers may support different audio types."
-        },
-        "annotations": {
-          "$ref": "#/$defs/Annotations",
-          "description": "Optional annotations for the client."
-        },
-        "_meta": {
-          "type": "object",
-          "propertyNames": {
+    "$schema": "http://json-schema.org/draft-07/schema#",
+    "definitions": {
+        "Annotations": {
+            "description": "Optional annotations for the client. The client can use annotations to inform how objects are used or displayed",
+            "properties": {
+                "audience": {
+                    "description": "Describes who the intended customer of this object or data is.\n\nIt can include multiple entries to indicate content useful for multiple audiences (e.g., `[\"user\", \"assistant\"]`).",
+                    "items": {
+                        "$ref": "#/definitions/Role"
+                    },
+                    "type": "array"
+                },
+                "lastModified": {
+                    "description": "The moment the resource was last modified, as an ISO 8601 formatted string.\n\nShould be an ISO 8601 formatted string (e.g., \"2025-01-12T15:00:58Z\").\n\nExamples: last activity timestamp in an open file, timestamp when the resource\nwas attached, etc.",
+                    "type": "string"
+                },
+                "priority": {
+                    "description": "Describes how important this data is for operating the server.\n\nA value of 1 means \"most important,\" and indicates that the data is\neffectively required, while 0 means \"least important,\" and indicates that\nthe data is entirely optional.",
+                    "maximum": 1,
+                    "minimum": 0,
+                    "type": "number"
+                }
+            },
+            "type": "object"
+        },
+        "AudioContent": {
+            "description": "Audio provided to or from an LLM.",
+            "properties": {
+                "_meta": {
+                    "additionalProperties": {},
+                    "description": "See [General fields: `_meta`](/specification/draft/basic/index#meta) for notes on `_meta` usage.",
+                    "type": "object"
+                },
+                "annotations": {
+                    "$ref": "#/definitions/Annotations",
+                    "description": "Optional annotations for the client."
+                },
+                "data": {
+                    "description": "The base64-encoded audio data.",
+                    "format": "byte",
+                    "type": "string"
+                },
+                "mimeType": {
+                    "description": "The MIME type of the audio. Different providers may support different audio types.",
+                    "type": "string"
+                },
+                "type": {
+                    "const": "audio",
+                    "type": "string"
+                }
+            },
+            "required": [
+                "data",
+                "mimeType",
+                "type"
+            ],
+            "type": "object"
+        },
+        "BaseMetadata": {
+            "description": "Base interface for metadata with name (identifier) and title (display name) properties.",
+            "properties": {
+                "name": {
+                    "description": "Intended for programmatic or logical use, but used as a display name in past specs or fallback (if title isn't present).",
+                    "type": "string"
+                },
+                "title": {
+                    "description": "Intended for UI and end-user contexts — optimized to be human-readable and easily understood,\neven by those unfamiliar with domain-specific terminology.\n\nIf not provided, the name should be used for display (except for Tool,\nwhere `annotations.title` should be given precedence over using `name`,\nif present).",
+                    "type": "string"
+                }
+            },
+            "required": [
+                "name"
+            ],
+            "type": "object"
+        },
+        "BlobResourceContents": {
+            "properties": {
+                "_meta": {
+                    "additionalProperties": {},
+                    "description": "See [General fields: `_meta`](/specification/draft/basic/index#meta) for notes on `_meta` usage.",
+                    "type": "object"
+                },
+                "blob": {
+                    "description": "A base64-encoded string representing the binary data of the item.",
+                    "format": "byte",
+                    "type": "string"
+                },
+                "mimeType": {
+                    "description": "The MIME type of this resource, if known.",
+                    "type": "string"
+                },
+                "uri": {
+                    "description": "The URI of this resource.",
+                    "format": "uri",
+                    "type": "string"
+                }
+            },
+            "required": [
+                "blob",
+                "uri"
+            ],
+            "type": "object"
+        },
+        "BooleanSchema": {
+            "properties": {
+                "default": {
+                    "type": "boolean"
+                },
+                "description": {
+                    "type": "string"
+                },
+                "title": {
+                    "type": "string"
+                },
+                "type": {
+                    "const": "boolean",
+                    "type": "string"
+                }
+            },
+            "required": [
+                "type"
+            ],
+            "type": "object"
+        },
+        "CallToolRequest": {
+            "description": "Used by the client to invoke a tool provided by the server.",
+            "properties": {
+                "id": {
+                    "$ref": "#/definitions/RequestId"
+                },
+                "jsonrpc": {
+                    "const": "2.0",
+                    "type": "string"
+                },
+                "method": {
+                    "const": "tools/call",
+                    "type": "string"
+                },
+                "params": {
+                    "$ref": "#/definitions/CallToolRequestParams"
+                }
+            },
+            "required": [
+                "id",
+                "jsonrpc",
+                "method",
+                "params"
+            ],
+            "type": "object"
+        },
+        "CallToolRequestParams": {
+            "description": "Parameters for a `tools/call` request.",
+            "properties": {
+                "_meta": {
+                    "additionalProperties": {},
+                    "description": "See [General fields: `_meta`](/specification/draft/basic/index#meta) for notes on `_meta` usage.",
+                    "properties": {
+                        "progressToken": {
+                            "$ref": "#/definitions/ProgressToken",
+                            "description": "If specified, the caller is requesting out-of-band progress notifications for this request (as represented by notifications/progress). The value of this parameter is an opaque token that will be attached to any subsequent notifications. The receiver is not obligated to provide these notifications."
+                        }
+                    },
+                    "type": "object"
+                },
+                "arguments": {
+                    "additionalProperties": {},
+                    "description": "Arguments to use for the tool call.",
+                    "type": "object"
+                },
+                "name": {
+                    "description": "The name of the tool.",
+                    "type": "string"
+                }
+            },
+            "required": [
+                "name"
+            ],
+            "type": "object"
+        },
+        "CallToolResult": {
+            "description": "The server's response to a tool call.",
+            "properties": {
+                "_meta": {
+                    "additionalProperties": {},
+                    "description": "See [General fields: `_meta`](/specification/draft/basic/index#meta) for notes on `_meta` usage.",
+                    "type": "object"
+                },
+                "content": {
+                    "description": "A list of content objects that represent the unstructured result of the tool call.",
+                    "items": {
+                        "$ref": "#/definitions/ContentBlock"
+                    },
+                    "type": "array"
+                },
+                "isError": {
+                    "description": "Whether the tool call ended in an error.\n\nIf not set, this is assumed to be false (the call was successful).\n\nAny errors that originate from the tool SHOULD be reported inside the result\nobject, with `isError` set to true, _not_ as an MCP protocol-level error\nresponse. Otherwise, the LLM would not be able to see that an error occurred\nand self-correct.\n\nHowever, any errors in _finding_ the tool, an error indicating that the\nserver does not support tool calls, or any other exceptional conditions,\nshould be reported as an MCP error response.",
+                    "type": "boolean"
+                },
+                "structuredContent": {
+                    "additionalProperties": {},
+                    "description": "An optional JSON object that represents the structured result of the tool call.",
+                    "type": "object"
+                }
+            },
+            "required": [
+                "content"
+            ],
+            "type": "object"
+        },
+        "CancelledNotification": {
+            "description": "This notification can be sent by either side to indicate that it is cancelling a previously-issued request.\n\nThe request SHOULD still be in-flight, but due to communication latency, it is always possible that this notification MAY arrive after the request has already finished.\n\nThis notification indicates that the result will be unused, so any associated processing SHOULD cease.\n\nA client MUST NOT attempt to cancel its `initialize` request.",
+            "properties": {
+                "jsonrpc": {
+                    "const": "2.0",
+                    "type": "string"
+                },
+                "method": {
+                    "const": "notifications/cancelled",
+                    "type": "string"
+                },
+                "params": {
+                    "$ref": "#/definitions/CancelledNotificationParams"
+                }
+            },
+            "required": [
+                "jsonrpc",
+                "method",
+                "params"
+            ],
+            "type": "object"
+        },
+        "CancelledNotificationParams": {
+            "description": "Parameters for a `notifications/cancelled` notification.",
+            "properties": {
+                "_meta": {
+                    "additionalProperties": {},
+                    "description": "See [General fields: `_meta`](/specification/draft/basic/index#meta) for notes on `_meta` usage.",
+                    "type": "object"
+                },
+                "reason": {
+                    "description": "An optional string describing the reason for the cancellation. This MAY be logged or presented to the user.",
+                    "type": "string"
+                },
+                "requestId": {
+                    "$ref": "#/definitions/RequestId",
+                    "description": "The ID of the request to cancel.\n\nThis MUST correspond to the ID of a request previously issued in the same direction."
+                }
+            },
+            "required": [
+                "requestId"
+            ],
+            "type": "object"
+        },
+        "ClientCapabilities": {
+            "description": "Capabilities a client may support. Known capabilities are defined here, in this schema, but this is not a closed set: any client can define its own, additional capabilities.",
+            "properties": {
+                "elicitation": {
+                    "additionalProperties": true,
+                    "description": "Present if the client supports elicitation from the server.",
+                    "properties": {},
+                    "type": "object"
+                },
+                "experimental": {
+                    "additionalProperties": {
+                        "additionalProperties": true,
+                        "properties": {},
+                        "type": "object"
+                    },
+                    "description": "Experimental, non-standard capabilities that the client supports.",
+                    "type": "object"
+                },
+                "roots": {
+                    "description": "Present if the client supports listing roots.",
+                    "properties": {
+                        "listChanged": {
+                            "description": "Whether the client supports notifications for changes to the roots list.",
+                            "type": "boolean"
+                        }
+                    },
+                    "type": "object"
+                },
+                "sampling": {
+                    "additionalProperties": true,
+                    "description": "Present if the client supports sampling from an LLM.",
+                    "properties": {},
+                    "type": "object"
+                }
+            },
+            "type": "object"
+        },
+        "ClientNotification": {
+            "anyOf": [
+                {
+                    "$ref": "#/definitions/CancelledNotification"
+                },
+                {
+                    "$ref": "#/definitions/InitializedNotification"
+                },
+                {
+                    "$ref": "#/definitions/ProgressNotification"
+                },
+                {
+                    "$ref": "#/definitions/RootsListChangedNotification"
+                }
+            ]
+        },
+        "ClientRequest": {
+            "anyOf": [
+                {
+                    "$ref": "#/definitions/InitializeRequest"
+                },
+                {
+                    "$ref": "#/definitions/PingRequest"
+                },
+                {
+                    "$ref": "#/definitions/ListResourcesRequest"
+                },
+                {
+                    "$ref": "#/definitions/ListResourceTemplatesRequest"
+                },
+                {
+                    "$ref": "#/definitions/ReadResourceRequest"
+                },
+                {
+                    "$ref": "#/definitions/SubscribeRequest"
+                },
+                {
+                    "$ref": "#/definitions/UnsubscribeRequest"
+                },
+                {
+                    "$ref": "#/definitions/ListPromptsRequest"
+                },
+                {
+                    "$ref": "#/definitions/GetPromptRequest"
+                },
+                {
+                    "$ref": "#/definitions/ListToolsRequest"
+                },
+                {
+                    "$ref": "#/definitions/CallToolRequest"
+                },
+                {
+                    "$ref": "#/definitions/SetLevelRequest"
+                },
+                {
+                    "$ref": "#/definitions/CompleteRequest"
+                }
+            ]
+        },
+        "ClientResult": {
+            "anyOf": [
+                {
+                    "$ref": "#/definitions/Result"
+                },
+                {
+                    "$ref": "#/definitions/CreateMessageResult"
+                },
+                {
+                    "$ref": "#/definitions/ListRootsResult"
+                },
+                {
+                    "$ref": "#/definitions/ElicitResult"
+                }
+            ]
+        },
+        "CompleteRequest": {
+            "description": "A request from the client to the server, to ask for completion options.",
+            "properties": {
+                "id": {
+                    "$ref": "#/definitions/RequestId"
+                },
+                "jsonrpc": {
+                    "const": "2.0",
+                    "type": "string"
+                },
+                "method": {
+                    "const": "completion/complete",
+                    "type": "string"
+                },
+                "params": {
+                    "$ref": "#/definitions/CompleteRequestParams"
+                }
+            },
+            "required": [
+                "id",
+                "jsonrpc",
+                "method",
+                "params"
+            ],
+            "type": "object"
+        },
+        "CompleteRequestParams": {
+            "description": "Parameters for a `completion/complete` request.",
+            "properties": {
+                "_meta": {
+                    "additionalProperties": {},
+                    "description": "See [General fields: `_meta`](/specification/draft/basic/index#meta) for notes on `_meta` usage.",
+                    "properties": {
+                        "progressToken": {
+                            "$ref": "#/definitions/ProgressToken",
+                            "description": "If specified, the caller is requesting out-of-band progress notifications for this request (as represented by notifications/progress). The value of this parameter is an opaque token that will be attached to any subsequent notifications. The receiver is not obligated to provide these notifications."
+                        }
+                    },
+                    "type": "object"
+                },
+                "argument": {
+                    "description": "The argument's information",
+                    "properties": {
+                        "name": {
+                            "description": "The name of the argument",
+                            "type": "string"
+                        },
+                        "value": {
+                            "description": "The value of the argument to use for completion matching.",
+                            "type": "string"
+                        }
+                    },
+                    "required": [
+                        "name",
+                        "value"
+                    ],
+                    "type": "object"
+                },
+                "context": {
+                    "description": "Additional, optional context for completions",
+                    "properties": {
+                        "arguments": {
+                            "additionalProperties": {
+                                "type": "string"
+                            },
+                            "description": "Previously-resolved variables in a URI template or prompt.",
+                            "type": "object"
+                        }
+                    },
+                    "type": "object"
+                },
+                "ref": {
+                    "anyOf": [
+                        {
+                            "$ref": "#/definitions/PromptReference"
+                        },
+                        {
+                            "$ref": "#/definitions/ResourceTemplateReference"
+                        }
+                    ]
+                }
+            },
+            "required": [
+                "argument",
+                "ref"
+            ],
+            "type": "object"
+        },
+        "CompleteResult": {
+            "description": "The server's response to a completion/complete request",
+            "properties": {
+                "_meta": {
+                    "additionalProperties": {},
+                    "description": "See [General fields: `_meta`](/specification/draft/basic/index#meta) for notes on `_meta` usage.",
+                    "type": "object"
+                },
+                "completion": {
+                    "properties": {
+                        "hasMore": {
+                            "description": "Indicates whether there are additional completion options beyond those provided in the current response, even if the exact total is unknown.",
+                            "type": "boolean"
+                        },
+                        "total": {
+                            "description": "The total number of completion options available. This can exceed the number of values actually sent in the response.",
+                            "type": "integer"
+                        },
+                        "values": {
+                            "description": "An array of completion values. Must not exceed 100 items.",
+                            "items": {
+                                "type": "string"
+                            },
+                            "type": "array"
+                        }
+                    },
+                    "required": [
+                        "values"
+                    ],
+                    "type": "object"
+                }
+            },
+            "required": [
+                "completion"
+            ],
+            "type": "object"
+        },
+        "ContentBlock": {
+            "anyOf": [
+                {
+                    "$ref": "#/definitions/TextContent"
+                },
+                {
+                    "$ref": "#/definitions/ImageContent"
+                },
+                {
+                    "$ref": "#/definitions/AudioContent"
+                },
+                {
+                    "$ref": "#/definitions/ResourceLink"
+                },
+                {
+                    "$ref": "#/definitions/EmbeddedResource"
+                }
+            ]
+        },
+        "CreateMessageRequest": {
+            "description": "A request from the server to sample an LLM via the client. The client has full discretion over which model to select. The client should also inform the user before beginning sampling, to allow them to inspect the request (human in the loop) and decide whether to approve it.",
+            "properties": {
+                "id": {
+                    "$ref": "#/definitions/RequestId"
+                },
+                "jsonrpc": {
+                    "const": "2.0",
+                    "type": "string"
+                },
+                "method": {
+                    "const": "sampling/createMessage",
+                    "type": "string"
+                },
+                "params": {
+                    "$ref": "#/definitions/CreateMessageRequestParams"
+                }
+            },
+            "required": [
+                "id",
+                "jsonrpc",
+                "method",
+                "params"
+            ],
+            "type": "object"
+        },
+        "CreateMessageRequestParams": {
+            "description": "Parameters for a `sampling/createMessage` request.",
+            "properties": {
+                "_meta": {
+                    "additionalProperties": {},
+                    "description": "See [General fields: `_meta`](/specification/draft/basic/index#meta) for notes on `_meta` usage.",
+                    "properties": {
+                        "progressToken": {
+                            "$ref": "#/definitions/ProgressToken",
+                            "description": "If specified, the caller is requesting out-of-band progress notifications for this request (as represented by notifications/progress). The value of this parameter is an opaque token that will be attached to any subsequent notifications. The receiver is not obligated to provide these notifications."
+                        }
+                    },
+                    "type": "object"
+                },
+                "includeContext": {
+                    "description": "A request to include context from one or more MCP servers (including the caller), to be attached to the prompt. The client MAY ignore this request.",
+                    "enum": [
+                        "allServers",
+                        "none",
+                        "thisServer"
+                    ],
+                    "type": "string"
+                },
+                "maxTokens": {
+                    "description": "The requested maximum number of tokens to sample (to prevent runaway completions).\n\nThe client MAY choose to sample fewer tokens than the requested maximum.",
+                    "type": "integer"
+                },
+                "messages": {
+                    "items": {
+                        "$ref": "#/definitions/SamplingMessage"
+                    },
+                    "type": "array"
+                },
+                "metadata": {
+                    "additionalProperties": true,
+                    "description": "Optional metadata to pass through to the LLM provider. The format of this metadata is provider-specific.",
+                    "properties": {},
+                    "type": "object"
+                },
+                "modelPreferences": {
+                    "$ref": "#/definitions/ModelPreferences",
+                    "description": "The server's preferences for which model to select. The client MAY ignore these preferences."
+                },
+                "stopSequences": {
+                    "items": {
+                        "type": "string"
+                    },
+                    "type": "array"
+                },
+                "systemPrompt": {
+                    "description": "An optional system prompt the server wants to use for sampling. The client MAY modify or omit this prompt.",
+                    "type": "string"
+                },
+                "temperature": {
+                    "type": "number"
+                }
+            },
+            "required": [
+                "maxTokens",
+                "messages"
+            ],
+            "type": "object"
+        },
+        "CreateMessageResult": {
+            "description": "The client's response to a sampling/create_message request from the server. The client should inform the user before returning the sampled message, to allow them to inspect the response (human in the loop) and decide whether to allow the server to see it.",
+            "properties": {
+                "_meta": {
+                    "additionalProperties": {},
+                    "description": "See [General fields: `_meta`](/specification/draft/basic/index#meta) for notes on `_meta` usage.",
+                    "type": "object"
+                },
+                "content": {
+                    "anyOf": [
+                        {
+                            "$ref": "#/definitions/TextContent"
+                        },
+                        {
+                            "$ref": "#/definitions/ImageContent"
+                        },
+                        {
+                            "$ref": "#/definitions/AudioContent"
+                        }
+                    ]
+                },
+                "model": {
+                    "description": "The name of the model that generated the message.",
+                    "type": "string"
+                },
+                "role": {
+                    "$ref": "#/definitions/Role"
+                },
+                "stopReason": {
+                    "description": "The reason why sampling stopped, if known.",
+                    "type": "string"
+                }
+            },
+            "required": [
+                "content",
+                "model",
+                "role"
+            ],
+            "type": "object"
+        },
+        "Cursor": {
+            "description": "An opaque token used to represent a cursor for pagination.",
             "type": "string"
-          },
-          "additionalProperties": {},
-          "description": "See [General fields: `_meta`](/specification/draft/basic/index#meta) for notes on `_meta` usage."
-        }
-      },
-      "required": [
-        "type",
-        "data",
-        "mimeType"
-      ],
-      "additionalProperties": false,
-      "description": "Audio provided to or from an LLM."
-    },
-    "BaseMetadata": {
-      "type": "object",
-      "properties": {
-        "name": {
-          "type": "string",
-          "description": "Intended for programmatic or logical use, but used as a display name in past specs or fallback (if title isn't present)."
-        },
-        "title": {
-          "type": "string",
-          "description": "Intended for UI and end-user contexts — optimized to be human-readable and easily understood,\neven by those unfamiliar with domain-specific terminology.\n\nIf not provided, the name should be used for display (except for Tool,\nwhere `annotations.title` should be given precedence over using `name`,\nif present)."
-        }
-      },
-      "required": [
-        "name"
-      ],
-      "additionalProperties": false,
-      "description": "Base interface for metadata with name (identifier) and title (display name) properties."
-    },
-    "BlobResourceContents": {
-      "type": "object",
-      "properties": {
-        "uri": {
-          "type": "string",
-          "description": "The URI of this resource."
-        },
-        "mimeType": {
-          "type": "string",
-          "description": "The MIME type of this resource, if known."
-        },
-        "_meta": {
-          "type": "object",
-          "propertyNames": {
-            "type": "string"
-          },
-          "additionalProperties": {},
-          "description": "See [General fields: `_meta`](/specification/draft/basic/index#meta) for notes on `_meta` usage."
-        },
-        "blob": {
-          "type": "string",
-          "description": "A base64-encoded string representing the binary data of the item."
-        }
-      },
-      "required": [
-        "uri",
-        "blob"
-      ],
-      "additionalProperties": false
-    },
-    "BooleanSchema": {
-      "type": "object",
-      "properties": {
-        "type": {
-          "type": "string",
-          "const": "boolean"
-        },
-        "title": {
-          "type": "string"
-        },
-        "description": {
-          "type": "string"
-        },
-        "default": {
-          "type": "boolean"
-        }
-      },
-      "required": [
-        "type"
-      ],
-      "additionalProperties": false
-    },
-    "CallToolRequestParams": {
-      "type": "object",
-      "properties": {
-        "_meta": {
-          "allOf": [
-            {
-              "type": "object",
-              "propertyNames": {
-                "type": "string"
-              },
-              "additionalProperties": {}
-            },
-            {
-              "type": "object",
-              "properties": {
-                "progressToken": {
-                  "$ref": "#/$defs/ProgressToken"
-                }
-              },
-              "additionalProperties": false
-            }
-          ],
-          "description": "See [General fields: `_meta`](/specification/draft/basic/index#meta) for notes on `_meta` usage."
-        },
-        "name": {
-          "type": "string",
-          "description": "The name of the tool."
-        },
-        "arguments": {
-          "type": "object",
-          "propertyNames": {
-            "type": "string"
-          },
-          "additionalProperties": {},
-          "description": "Arguments to use for the tool call."
-        }
-      },
-      "required": [
-        "name"
-      ],
-      "additionalProperties": false,
-      "description": "Parameters for a `tools/call` request."
-    },
-    "CallToolRequest": {
-      "type": "object",
-      "properties": {
-        "method": {
-          "type": "string",
-          "const": "tools/call"
-        },
-        "params": {
-          "$ref": "#/$defs/CallToolRequestParams"
-        },
-        "jsonrpc": {},
-        "id": {
-          "$ref": "#/$defs/RequestId"
-        }
-      },
-      "required": [
-        "method",
-        "params",
-        "jsonrpc",
-        "id"
-      ],
-      "additionalProperties": false,
-      "description": "Used by the client to invoke a tool provided by the server."
-    },
-    "CallToolResult": {
-      "allOf": [
-        {
-          "type": "object",
-          "propertyNames": {
-            "type": "string"
-          },
-          "additionalProperties": {}
-        },
-        {
-          "type": "object",
-          "properties": {
-            "_meta": {
-              "type": "object",
-              "propertyNames": {
-                "type": "string"
-              },
-              "additionalProperties": {},
-              "description": "See [General fields: `_meta`](/specification/draft/basic/index#meta) for notes on `_meta` usage."
-            }
-          },
-          "additionalProperties": false
-        },
-        {
-          "type": "object",
-          "properties": {
-            "content": {
-              "type": "array",
-              "items": {
-                "$ref": "#/$defs/ContentBlock"
-              },
-              "description": "A list of content objects that represent the unstructured result of the tool call."
-            },
-            "structuredContent": {
-              "type": "object",
-              "propertyNames": {
-                "type": "string"
-              },
-              "additionalProperties": {},
-              "description": "An optional JSON object that represents the structured result of the tool call."
-            },
-            "isError": {
-              "type": "boolean",
-              "description": "Whether the tool call ended in an error.\n\nIf not set, this is assumed to be false (the call was successful).\n\nAny errors that originate from the tool SHOULD be reported inside the result\nobject, with `isError` set to true, _not_ as an MCP protocol-level error\nresponse. Otherwise, the LLM would not be able to see that an error occurred\nand self-correct.\n\nHowever, any errors in _finding_ the tool, an error indicating that the\nserver does not support tool calls, or any other exceptional conditions,\nshould be reported as an MCP error response."
-            }
-          },
-          "required": [
-            "content"
-          ],
-          "additionalProperties": false
-        }
-      ],
-      "description": "The server's response to a tool call."
-    },
-    "CancelledNotificationParams": {
-      "type": "object",
-      "properties": {
-        "_meta": {
-          "type": "object",
-          "propertyNames": {
-            "type": "string"
-          },
-          "additionalProperties": {},
-          "description": "See [General fields: `_meta`](/specification/draft/basic/index#meta) for notes on `_meta` usage."
-        },
-        "requestId": {
-          "$ref": "#/$defs/RequestId",
-          "description": "The ID of the request to cancel.\n\nThis MUST correspond to the ID of a request previously issued in the same direction."
-        },
-        "reason": {
-          "type": "string",
-          "description": "An optional string describing the reason for the cancellation. This MAY be logged or presented to the user."
-        }
-      },
-      "required": [
-        "requestId"
-      ],
-      "additionalProperties": false,
-      "description": "Parameters for a `notifications/cancelled` notification."
-    },
-    "CancelledNotification": {
-      "type": "object",
-      "properties": {
-        "method": {
-          "type": "string",
-          "const": "notifications/cancelled"
-        },
-        "params": {
-          "$ref": "#/$defs/CancelledNotificationParams"
-        },
-        "jsonrpc": {}
-      },
-      "required": [
-        "method",
-        "params",
-        "jsonrpc"
-      ],
-      "additionalProperties": false,
-      "description": "This notification can be sent by either side to indicate that it is cancelling a previously-issued request.\n\nThe request SHOULD still be in-flight, but due to communication latency, it is always possible that this notification MAY arrive after the request has already finished.\n\nThis notification indicates that the result will be unused, so any associated processing SHOULD cease.\n\nA client MUST NOT attempt to cancel its `initialize` request."
-    },
-    "ClientCapabilities": {
-      "type": "object",
-      "properties": {
-        "experimental": {
-          "type": "object",
-          "propertyNames": {
-            "type": "string"
-          },
-          "additionalProperties": {
-            "type": "object",
-            "propertyNames": {
-              "type": "string"
-            },
-            "additionalProperties": {}
-          },
-          "description": "Experimental, non-standard capabilities that the client supports."
-        },
-        "roots": {
-          "type": "object",
-          "properties": {
-            "listChanged": {
-              "type": "boolean"
-            }
-          },
-          "additionalProperties": false,
-          "description": "Present if the client supports listing roots."
-        },
-        "sampling": {
-          "type": "object",
-          "propertyNames": {
-            "type": "string"
-          },
-          "additionalProperties": {},
-          "description": "Present if the client supports sampling from an LLM."
-        },
-        "elicitation": {
-          "type": "object",
-          "propertyNames": {
-            "type": "string"
-          },
-          "additionalProperties": {},
-          "description": "Present if the client supports elicitation from the server."
-        }
-      },
-      "additionalProperties": false,
-      "description": "Capabilities a client may support. Known capabilities are defined here, in this schema, but this is not a closed set: any client can define its own, additional capabilities."
-    },
-    "ClientNotification": {
-      "anyOf": [
-        {
-          "$ref": "#/$defs/CancelledNotification"
-        },
-        {
-          "$ref": "#/$defs/ProgressNotification"
-        },
-        {
-          "$ref": "#/$defs/InitializedNotification"
-        },
-        {
-          "$ref": "#/$defs/RootsListChangedNotification"
-        }
-      ],
-      "description": "/** @internal */"
-    },
-    "ClientRequest": {
-      "anyOf": [
-        {
-          "$ref": "#/$defs/PingRequest"
-        },
-        {
-          "$ref": "#/$defs/InitializeRequest"
-        },
-        {
-          "$ref": "#/$defs/CompleteRequest"
-        },
-        {
-          "$ref": "#/$defs/SetLevelRequest"
-        },
-        {
-          "$ref": "#/$defs/GetPromptRequest"
-        },
-        {
-          "$ref": "#/$defs/ListPromptsRequest"
-        },
-        {
-          "$ref": "#/$defs/ListResourcesRequest"
-        },
-        {
-          "$ref": "#/$defs/ListResourceTemplatesRequest"
-        },
-        {
-          "$ref": "#/$defs/ReadResourceRequest"
-        },
-        {
-          "$ref": "#/$defs/SubscribeRequest"
-        },
-        {
-          "$ref": "#/$defs/UnsubscribeRequest"
-        },
-        {
-          "$ref": "#/$defs/CallToolRequest"
-        },
-        {
-          "$ref": "#/$defs/ListToolsRequest"
-        }
-      ],
-      "description": "/** @internal */"
-    },
-    "ClientResult": {
-      "anyOf": [
-        {
-          "$ref": "#/$defs/Result"
-        },
-        {
-          "$ref": "#/$defs/CreateMessageResult"
-        },
-        {
-          "$ref": "#/$defs/ListRootsResult"
-        },
-        {
-          "$ref": "#/$defs/ElicitResult"
-        }
-      ],
-      "description": "/** @internal */"
-    },
-    "CompleteRequestParams": {
-      "type": "object",
-      "properties": {
-        "_meta": {
-          "allOf": [
-            {
-              "type": "object",
-              "propertyNames": {
-                "type": "string"
-              },
-              "additionalProperties": {}
-            },
-            {
-              "type": "object",
-              "properties": {
-                "progressToken": {
-                  "$ref": "#/$defs/ProgressToken"
-                }
-              },
-              "additionalProperties": false
-            }
-          ],
-          "description": "See [General fields: `_meta`](/specification/draft/basic/index#meta) for notes on `_meta` usage."
-        },
-        "ref": {
-          "anyOf": [
-            {
-              "$ref": "#/$defs/PromptReference"
-            },
-            {
-              "$ref": "#/$defs/ResourceTemplateReference"
-            }
-          ]
-        },
-        "argument": {
-          "type": "object",
-          "properties": {
-            "name": {
-              "type": "string"
-            },
-            "value": {
-              "type": "string"
-            }
-          },
-          "required": [
-            "name",
-            "value"
-          ],
-          "additionalProperties": false,
-          "description": "The argument's information"
-        },
-        "context": {
-          "type": "object",
-          "properties": {
-            "arguments": {
-              "type": "object",
-              "propertyNames": {
-                "type": "string"
-              },
-              "additionalProperties": {
-                "type": "string"
-              }
-            }
-          },
-          "additionalProperties": false,
-          "description": "Additional, optional context for completions"
-        }
-      },
-      "required": [
-        "ref",
-        "argument"
-      ],
-      "additionalProperties": false,
-      "description": "Parameters for a `completion/complete` request."
-    },
-    "CompleteRequest": {
-      "type": "object",
-      "properties": {
-        "method": {
-          "type": "string",
-          "const": "completion/complete"
-        },
-        "params": {
-          "$ref": "#/$defs/CompleteRequestParams"
-        },
-        "jsonrpc": {},
-        "id": {
-          "$ref": "#/$defs/RequestId"
-        }
-      },
-      "required": [
-        "method",
-        "params",
-        "jsonrpc",
-        "id"
-      ],
-      "additionalProperties": false,
-      "description": "A request from the client to the server, to ask for completion options."
-    },
-    "CompleteResult": {
-      "allOf": [
-        {
-          "type": "object",
-          "propertyNames": {
-            "type": "string"
-          },
-          "additionalProperties": {}
-        },
-        {
-          "type": "object",
-          "properties": {
-            "_meta": {
-              "type": "object",
-              "propertyNames": {
-                "type": "string"
-              },
-              "additionalProperties": {},
-              "description": "See [General fields: `_meta`](/specification/draft/basic/index#meta) for notes on `_meta` usage."
-            }
-          },
-          "additionalProperties": false
-        },
-        {
-          "type": "object",
-          "properties": {
-            "completion": {
-              "type": "object",
-              "properties": {
-                "values": {
-                  "type": "array",
-                  "items": {
-                    "type": "string"
-                  }
-                },
-                "total": {
-                  "type": "number"
-                },
-                "hasMore": {
-                  "type": "boolean"
-                }
-              },
-              "required": [
-                "values"
-              ],
-              "additionalProperties": false
-            }
-          },
-          "required": [
-            "completion"
-          ],
-          "additionalProperties": false
-        }
-      ],
-      "description": "The server's response to a completion/complete request"
-    },
-    "ContentBlock": {
-      "anyOf": [
-        {
-          "$ref": "#/$defs/TextContent"
-        },
-        {
-          "$ref": "#/$defs/ImageContent"
-        },
-        {
-          "$ref": "#/$defs/AudioContent"
-        },
-        {
-          "$ref": "#/$defs/ResourceLink"
-        },
-        {
-          "$ref": "#/$defs/EmbeddedResource"
-        }
-      ]
-    },
-    "CreateMessageRequestParams": {
-      "type": "object",
-      "properties": {
-        "_meta": {
-          "allOf": [
-            {
-              "type": "object",
-              "propertyNames": {
-                "type": "string"
-              },
-              "additionalProperties": {}
-            },
-            {
-              "type": "object",
-              "properties": {
-                "progressToken": {
-                  "$ref": "#/$defs/ProgressToken"
-                }
-              },
-              "additionalProperties": false
-            }
-          ],
-          "description": "See [General fields: `_meta`](/specification/draft/basic/index#meta) for notes on `_meta` usage."
-        },
-        "messages": {
-          "type": "array",
-          "items": {
-            "$ref": "#/$defs/SamplingMessage"
-          }
-        },
-        "modelPreferences": {
-          "$ref": "#/$defs/ModelPreferences",
-          "description": "The server's preferences for which model to select. The client MAY ignore these preferences."
-        },
-        "systemPrompt": {
-          "type": "string",
-          "description": "An optional system prompt the server wants to use for sampling. The client MAY modify or omit this prompt."
-        },
-        "includeContext": {
-          "anyOf": [
-            {
-              "type": "string",
-              "const": "none"
-            },
-            {
-              "type": "string",
-              "const": "thisServer"
-            },
-            {
-              "type": "string",
-              "const": "allServers"
-            }
-          ],
-          "description": "A request to include context from one or more MCP servers (including the caller), to be attached to the prompt. The client MAY ignore this request."
-        },
-        "temperature": {
-          "type": "number"
-        },
-        "maxTokens": {
-          "type": "number",
-          "description": "The requested maximum number of tokens to sample (to prevent runaway completions).\n\nThe client MAY choose to sample fewer tokens than the requested maximum."
-        },
-        "stopSequences": {
-          "type": "array",
-          "items": {
-            "type": "string"
-          }
-        },
-        "metadata": {
-          "type": "object",
-          "propertyNames": {
-            "type": "string"
-          },
-          "additionalProperties": {},
-          "description": "Optional metadata to pass through to the LLM provider. The format of this metadata is provider-specific."
-        }
-      },
-      "required": [
-        "messages",
-        "maxTokens"
-      ],
-      "additionalProperties": false,
-      "description": "Parameters for a `sampling/createMessage` request."
-    },
-    "CreateMessageRequest": {
-      "type": "object",
-      "properties": {
-        "method": {
-          "type": "string",
-          "const": "sampling/createMessage"
-        },
-        "params": {
-          "$ref": "#/$defs/CreateMessageRequestParams"
-        },
-        "jsonrpc": {},
-        "id": {
-          "$ref": "#/$defs/RequestId"
-        }
-      },
-      "required": [
-        "method",
-        "params",
-        "jsonrpc",
-        "id"
-      ],
-      "additionalProperties": false,
-      "description": "A request from the server to sample an LLM via the client. The client has full discretion over which model to select. The client should also inform the user before beginning sampling, to allow them to inspect the request (human in the loop) and decide whether to approve it."
-    },
-    "CreateMessageResult": {
-      "allOf": [
-        {
-          "type": "object",
-          "propertyNames": {
-            "type": "string"
-          },
-          "additionalProperties": {}
-        },
-        {
-          "type": "object",
-          "properties": {
-            "_meta": {
-              "type": "object",
-              "propertyNames": {
-                "type": "string"
-              },
-              "additionalProperties": {},
-              "description": "See [General fields: `_meta`](/specification/draft/basic/index#meta) for notes on `_meta` usage."
-            }
-          },
-          "additionalProperties": false
-        },
-        {
-          "$ref": "#/$defs/SamplingMessage"
-        },
-        {
-          "type": "object",
-          "properties": {
-            "model": {
-              "type": "string",
-              "description": "The name of the model that generated the message."
-            },
-            "stopReason": {
-              "anyOf": [
-                {
-                  "type": "string",
-                  "const": "endTurn"
-                },
-                {
-                  "type": "string",
-                  "const": "stopSequence"
-                },
-                {
-                  "type": "string",
-                  "const": "maxTokens"
-                },
-                {
-                  "type": "string"
-                }
-              ],
-              "description": "The reason why sampling stopped, if known."
-            }
-          },
-          "required": [
-            "model"
-          ],
-          "additionalProperties": false
-        }
-      ],
-      "description": "The client's response to a sampling/create_message request from the server. The client should inform the user before returning the sampled message, to allow them to inspect the response (human in the loop) and decide whether to allow the server to see it."
-    },
-    "Cursor": {
-      "type": "string",
-      "description": "An opaque token used to represent a cursor for pagination."
-    },
-    "ElicitRequestParams": {
-      "type": "object",
-      "properties": {
-        "_meta": {
-          "allOf": [
-            {
-              "type": "object",
-              "propertyNames": {
-                "type": "string"
-              },
-              "additionalProperties": {}
-            },
-            {
-              "type": "object",
-              "properties": {
-                "progressToken": {
-                  "$ref": "#/$defs/ProgressToken"
-                }
-              },
-              "additionalProperties": false
-            }
-          ],
-          "description": "See [General fields: `_meta`](/specification/draft/basic/index#meta) for notes on `_meta` usage."
-        },
-        "message": {
-          "type": "string",
-          "description": "The message to present to the user."
-        },
-        "requestedSchema": {
-          "type": "object",
-          "properties": {
-            "$schema": {
-              "type": "string"
-            },
-            "type": {
-              "type": "string",
-              "const": "object"
-            },
-            "properties": {
-              "type": "object",
-              "propertyNames": {
-                "type": "string"
-              },
-              "additionalProperties": {
-                "$ref": "#/$defs/PrimitiveSchemaDefinition"
-              }
-            },
-            "required": {
-              "type": "array",
-              "items": {
-                "type": "string"
-              }
-            }
-          },
-          "required": [
-            "type",
-            "properties"
-          ],
-          "additionalProperties": false,
-          "description": "A restricted subset of JSON Schema.\nOnly top-level properties are allowed, without nesting."
-        }
-      },
-      "required": [
-        "message",
-        "requestedSchema"
-      ],
-      "additionalProperties": false,
-      "description": "Parameters for an `elicitation/create` request."
-    },
-    "ElicitRequest": {
-      "type": "object",
-      "properties": {
-        "method": {
-          "type": "string",
-          "const": "elicitation/create"
-        },
-        "params": {
-          "$ref": "#/$defs/ElicitRequestParams"
-        },
-        "jsonrpc": {},
-        "id": {
-          "$ref": "#/$defs/RequestId"
-        }
-      },
-      "required": [
-        "method",
-        "params",
-        "jsonrpc",
-        "id"
-      ],
-      "additionalProperties": false,
-      "description": "A request from the server to elicit additional information from the user via the client."
-    },
-    "ElicitResult": {
-      "allOf": [
-        {
-          "type": "object",
-          "propertyNames": {
-            "type": "string"
-          },
-          "additionalProperties": {}
-        },
-        {
-          "type": "object",
-          "properties": {
-            "_meta": {
-              "type": "object",
-              "propertyNames": {
-                "type": "string"
-              },
-              "additionalProperties": {},
-              "description": "See [General fields: `_meta`](/specification/draft/basic/index#meta) for notes on `_meta` usage."
-            }
-          },
-          "additionalProperties": false
-        },
-        {
-          "type": "object",
-          "properties": {
-            "action": {
-              "anyOf": [
-                {
-                  "type": "string",
-                  "const": "accept"
-                },
-                {
-                  "type": "string",
-                  "const": "decline"
-                },
-                {
-                  "type": "string",
-                  "const": "cancel"
-                }
-              ],
-              "description": "The user action in response to the elicitation.\n- \"accept\": User submitted the form/confirmed the action\n- \"decline\": User explicitly decline the action\n- \"cancel\": User dismissed without making an explicit choice"
-            },
-            "content": {
-              "type": "object",
-              "propertyNames": {
-                "type": "string"
-              },
-              "additionalProperties": {
-                "anyOf": [
-                  {
-                    "type": "string"
-                  },
-                  {
-                    "type": "number"
-                  },
-                  {
-                    "type": "boolean"
-                  }
-                ]
-              },
-              "description": "The submitted form data, only present when action is \"accept\".\nContains values matching the requested schema."
-            }
-          },
-          "required": [
-            "action"
-          ],
-          "additionalProperties": false
-        }
-      ],
-      "description": "The client's response to an elicitation request."
-    },
-    "EmbeddedResource": {
-      "type": "object",
-      "properties": {
-        "type": {
-          "type": "string",
-          "const": "resource"
-        },
-        "resource": {
-          "anyOf": [
-            {
-              "$ref": "#/$defs/TextResourceContents"
-            },
-            {
-              "$ref": "#/$defs/BlobResourceContents"
-            }
-          ]
-        },
-        "annotations": {
-          "$ref": "#/$defs/Annotations",
-          "description": "Optional annotations for the client."
-        },
-        "_meta": {
-          "type": "object",
-          "propertyNames": {
-            "type": "string"
-          },
-          "additionalProperties": {},
-          "description": "See [General fields: `_meta`](/specification/draft/basic/index#meta) for notes on `_meta` usage."
-        }
-      },
-      "required": [
-        "type",
-        "resource"
-      ],
-      "additionalProperties": false,
-      "description": "The contents of a resource, embedded into a prompt or tool call result.\n\nIt is up to the client how best to render embedded resources for the benefit\nof the LLM and/or the user."
-    },
-    "EmptyResult": {
-      "allOf": [
-        {
-          "type": "object",
-          "propertyNames": {
-            "type": "string"
-          },
-          "additionalProperties": {}
-        },
-        {
-          "type": "object",
-          "properties": {
-            "_meta": {
-              "type": "object",
-              "propertyNames": {
-                "type": "string"
-              },
-              "additionalProperties": {}
-            }
-          },
-          "additionalProperties": false
-        }
-      ],
-      "description": "A response that indicates success but carries no data."
-    },
-    "EnumSchema": {
-      "type": "object",
-      "properties": {
-        "type": {
-          "type": "string",
-          "const": "string"
-        },
-        "title": {
-          "type": "string"
-        },
-        "description": {
-          "type": "string"
-        },
-        "enum": {
-          "type": "array",
-          "items": {
-            "type": "string"
-          }
-        },
-        "enumNames": {
-          "type": "array",
-          "items": {
-            "type": "string"
-          }
-        },
-        "default": {
-          "type": "string"
-        }
-      },
-      "required": [
-        "type",
-        "enum"
-      ],
-      "additionalProperties": false
-    },
-    "Error": {
-      "type": "object",
-      "properties": {
-        "code": {
-          "type": "number",
-          "description": "The error type that occurred."
-        },
-        "message": {
-          "type": "string",
-          "description": "A short description of the error. The message SHOULD be limited to a concise single sentence."
-        },
-        "data": {
-          "description": "Additional information about the error. The value of this member is defined by the sender (e.g. detailed error information, nested errors etc.)."
-        }
-      },
-      "required": [
-        "code",
-        "message"
-      ],
-      "additionalProperties": false
-    },
-    "GetPromptRequestParams": {
-      "type": "object",
-      "properties": {
-        "_meta": {
-          "allOf": [
-            {
-              "type": "object",
-              "propertyNames": {
-                "type": "string"
-              },
-              "additionalProperties": {}
-            },
-            {
-              "type": "object",
-              "properties": {
-                "progressToken": {
-                  "$ref": "#/$defs/ProgressToken"
-                }
-              },
-              "additionalProperties": false
-            }
-          ],
-          "description": "See [General fields: `_meta`](/specification/draft/basic/index#meta) for notes on `_meta` usage."
-        },
-        "name": {
-          "type": "string",
-          "description": "The name of the prompt or prompt template."
-        },
-        "arguments": {
-          "type": "object",
-          "propertyNames": {
-            "type": "string"
-          },
-          "additionalProperties": {
-            "type": "string"
-          },
-          "description": "Arguments to use for templating the prompt."
-        }
-      },
-      "required": [
-        "name"
-      ],
-      "additionalProperties": false,
-      "description": "Parameters for a `prompts/get` request."
-    },
-    "GetPromptRequest": {
-      "type": "object",
-      "properties": {
-        "method": {
-          "type": "string",
-          "const": "prompts/get"
-        },
-        "params": {
-          "$ref": "#/$defs/GetPromptRequestParams"
-        },
-        "jsonrpc": {},
-        "id": {
-          "$ref": "#/$defs/RequestId"
-        }
-      },
-      "required": [
-        "method",
-        "params",
-        "jsonrpc",
-        "id"
-      ],
-      "additionalProperties": false,
-      "description": "Used by the client to get a prompt provided by the server."
-    },
-    "GetPromptResult": {
-      "allOf": [
-        {
-          "type": "object",
-          "propertyNames": {
-            "type": "string"
-          },
-          "additionalProperties": {}
-        },
-        {
-          "type": "object",
-          "properties": {
-            "_meta": {
-              "type": "object",
-              "propertyNames": {
-                "type": "string"
-              },
-              "additionalProperties": {},
-              "description": "See [General fields: `_meta`](/specification/draft/basic/index#meta) for notes on `_meta` usage."
-            }
-          },
-          "additionalProperties": false
-        },
-        {
-          "type": "object",
-          "properties": {
-            "description": {
-              "type": "string",
-              "description": "An optional description for the prompt."
-            },
-            "messages": {
-              "type": "array",
-              "items": {
-                "$ref": "#/$defs/PromptMessage"
-              }
-            }
-          },
-          "required": [
-            "messages"
-          ],
-          "additionalProperties": false
-        }
-      ],
-      "description": "The server's response to a prompts/get request from the client."
-    },
-    "Icon": {
-      "type": "object",
-      "properties": {
-        "src": {
-          "type": "string",
-          "description": "A standard URI pointing to an icon resource. May be an HTTP/HTTPS URL or a\n`data:` URI with Base64-encoded image data.\n\nConsumers SHOULD takes steps to ensure URLs serving icons are from the\nsame domain as the client/server or a trusted domain.\n\nConsumers SHOULD take appropriate precautions when consuming SVGs as they can contain\nexecutable JavaScript."
-        },
-        "mimeType": {
-          "type": "string",
-          "description": "Optional MIME type override if the source MIME type is missing or generic.\nFor example: `\"image/png\"`, `\"image/jpeg\"`, or `\"image/svg+xml\"`."
-        },
-        "sizes": {
-          "type": "array",
-          "items": {
-            "type": "string"
-          },
-          "description": "Optional array of strings that specify sizes at which the icon can be used.\nEach string should be in WxH format (e.g., `\"48x48\"`, `\"96x96\"`) or `\"any\"` for scalable formats like SVG.\n\nIf not provided, the client should assume that the icon can be used at any size."
-        },
-        "theme": {
-          "anyOf": [
-            {
-              "type": "string",
-              "const": "light"
-            },
-            {
-              "type": "string",
-              "const": "dark"
-            }
-          ],
-          "description": "Optional specifier for the theme this icon is designed for. `light` indicates\nthe icon is designed to be used with a light background, and `dark` indicates\nthe icon is designed to be used with a dark background.\n\nIf not provided, the client should assume the icon can be used with any theme."
-        }
-      },
-      "required": [
-        "src"
-      ],
-      "additionalProperties": false,
-      "description": "An optionally-sized icon that can be displayed in a user interface."
-    },
-    "Icons": {
-      "type": "object",
-      "properties": {
-        "icons": {
-          "type": "array",
-          "items": {
-            "$ref": "#/$defs/Icon"
-          },
-          "description": "Optional set of sized icons that the client can display in a user interface.\n\nClients that support rendering icons MUST support at least the following MIME types:\n- `image/png` - PNG images (safe, universal compatibility)\n- `image/jpeg` (and `image/jpg`) - JPEG images (safe, universal compatibility)\n\nClients that support rendering icons SHOULD also support:\n- `image/svg+xml` - SVG images (scalable but requires security precautions)\n- `image/webp` - WebP images (modern, efficient format)"
-        }
-      },
-      "additionalProperties": false,
-      "description": "Base interface to add `icons` property."
-    },
-    "ImageContent": {
-      "type": "object",
-      "properties": {
-        "type": {
-          "type": "string",
-          "const": "image"
-        },
-        "data": {
-          "type": "string",
-          "description": "The base64-encoded image data."
-        },
-        "mimeType": {
-          "type": "string",
-          "description": "The MIME type of the image. Different providers may support different image types."
-        },
-        "annotations": {
-          "$ref": "#/$defs/Annotations",
-          "description": "Optional annotations for the client."
-        },
-        "_meta": {
-          "type": "object",
-          "propertyNames": {
-            "type": "string"
-          },
-          "additionalProperties": {},
-          "description": "See [General fields: `_meta`](/specification/draft/basic/index#meta) for notes on `_meta` usage."
-        }
-      },
-      "required": [
-        "type",
-        "data",
-        "mimeType"
-      ],
-      "additionalProperties": false,
-      "description": "An image provided to or from an LLM."
-    },
-    "Implementation": {
-      "type": "object",
-      "properties": {
-        "name": {
-          "type": "string",
-          "description": "Intended for programmatic or logical use, but used as a display name in past specs or fallback (if title isn't present)."
-        },
-        "title": {
-          "type": "string",
-          "description": "Intended for UI and end-user contexts — optimized to be human-readable and easily understood,\neven by those unfamiliar with domain-specific terminology.\n\nIf not provided, the name should be used for display (except for Tool,\nwhere `annotations.title` should be given precedence over using `name`,\nif present)."
-        },
-        "icons": {
-          "type": "array",
-          "items": {
-            "$ref": "#/$defs/Icon"
-          },
-          "description": "Optional set of sized icons that the client can display in a user interface.\n\nClients that support rendering icons MUST support at least the following MIME types:\n- `image/png` - PNG images (safe, universal compatibility)\n- `image/jpeg` (and `image/jpg`) - JPEG images (safe, universal compatibility)\n\nClients that support rendering icons SHOULD also support:\n- `image/svg+xml` - SVG images (scalable but requires security precautions)\n- `image/webp` - WebP images (modern, efficient format)"
-        },
-        "version": {
-          "type": "string"
-        },
-        "websiteUrl": {
-          "type": "string",
-          "description": "An optional URL of the website for this implementation."
-        }
-      },
-      "required": [
-        "name",
-        "version"
-      ],
-      "additionalProperties": false,
-      "description": "Describes the MCP implementation"
-    },
-    "InitializeRequestParams": {
-      "type": "object",
-      "properties": {
-        "_meta": {
-          "allOf": [
-            {
-              "type": "object",
-              "propertyNames": {
-                "type": "string"
-              },
-              "additionalProperties": {}
-            },
-            {
-              "type": "object",
-              "properties": {
-                "progressToken": {
-                  "$ref": "#/$defs/ProgressToken"
-                }
-              },
-              "additionalProperties": false
-            }
-          ],
-          "description": "See [General fields: `_meta`](/specification/draft/basic/index#meta) for notes on `_meta` usage."
-        },
-        "protocolVersion": {
-          "type": "string",
-          "description": "The latest version of the Model Context Protocol that the client supports. The client MAY decide to support older versions as well."
-        },
-        "capabilities": {
-          "$ref": "#/$defs/ClientCapabilities"
-        },
-        "clientInfo": {
-          "$ref": "#/$defs/Implementation"
-        }
-      },
-      "required": [
-        "protocolVersion",
-        "capabilities",
-        "clientInfo"
-      ],
-      "additionalProperties": false,
-      "description": "Parameters for an `initialize` request."
-    },
-    "InitializeRequest": {
-      "type": "object",
-      "properties": {
-        "method": {
-          "type": "string",
-          "const": "initialize"
-        },
-        "params": {
-          "$ref": "#/$defs/InitializeRequestParams"
-        },
-        "jsonrpc": {},
-        "id": {
-          "$ref": "#/$defs/RequestId"
-        }
-      },
-      "required": [
-        "method",
-        "params",
-        "jsonrpc",
-        "id"
-      ],
-      "additionalProperties": false,
-      "description": "This request is sent from the client to the server when it first connects, asking it to begin initialization."
-    },
-    "InitializeResult": {
-      "allOf": [
-        {
-          "type": "object",
-          "propertyNames": {
-            "type": "string"
-          },
-          "additionalProperties": {}
-        },
-        {
-          "type": "object",
-          "properties": {
-            "_meta": {
-              "type": "object",
-              "propertyNames": {
-                "type": "string"
-              },
-              "additionalProperties": {},
-              "description": "See [General fields: `_meta`](/specification/draft/basic/index#meta) for notes on `_meta` usage."
-            }
-          },
-          "additionalProperties": false
-        },
-        {
-          "type": "object",
-          "properties": {
-            "protocolVersion": {
-              "type": "string",
-              "description": "The version of the Model Context Protocol that the server wants to use. This may not match the version that the client requested. If the client cannot support this version, it MUST disconnect."
-            },
-            "capabilities": {
-              "$ref": "#/$defs/ServerCapabilities"
-            },
-            "serverInfo": {
-              "$ref": "#/$defs/Implementation"
-            },
-            "instructions": {
-              "type": "string",
-              "description": "Instructions describing how to use the server and its features.\n\nThis can be used by clients to improve the LLM's understanding of available tools, resources, etc. It can be thought of like a \"hint\" to the model. For example, this information MAY be added to the system prompt."
-            }
-          },
-          "required": [
-            "protocolVersion",
-            "capabilities",
-            "serverInfo"
-          ],
-          "additionalProperties": false
-        }
-      ],
-      "description": "After receiving an initialize request from the client, the server sends this response."
-    },
-    "InitializedNotification": {
-      "type": "object",
-      "properties": {
-        "method": {
-          "type": "string",
-          "const": "notifications/initialized"
-        },
-        "params": {
-          "$ref": "#/$defs/NotificationParams"
-        },
-        "jsonrpc": {}
-      },
-      "required": [
-        "method",
-        "jsonrpc"
-      ],
-      "additionalProperties": false,
-      "description": "This notification is sent from the client to the server after initialization has finished."
-    },
-    "JSONRPCError": {
-      "type": "object",
-      "properties": {
-        "jsonrpc": {},
-        "id": {
-          "$ref": "#/$defs/RequestId"
-        },
-        "error": {
-          "$ref": "#/$defs/Error"
-        }
-      },
-      "required": [
-        "jsonrpc",
-        "id",
-        "error"
-      ],
-      "additionalProperties": false,
-      "description": "A response to a request that indicates an error occurred."
-    },
-    "JSONRPCMessage": {
-      "anyOf": [
-        {
-          "$ref": "#/$defs/JSONRPCRequest"
-        },
-        {
-          "$ref": "#/$defs/JSONRPCNotification"
-        },
-        {
-          "$ref": "#/$defs/JSONRPCResponse"
-        },
-        {
-          "$ref": "#/$defs/JSONRPCError"
-        }
-      ],
-      "description": "Refers to any valid JSON-RPC object that can be decoded off the wire, or encoded to be sent."
-    },
-    "JSONRPCNotification": {
-      "type": "object",
-      "properties": {
-        "method": {
-          "type": "string"
-        },
-        "params": {
-          "type": "object",
-          "propertyNames": {
-            "type": "string"
-          },
-          "additionalProperties": {}
-        },
-        "jsonrpc": {}
-      },
-      "required": [
-        "method",
-        "jsonrpc"
-      ],
-      "additionalProperties": false,
-      "description": "A notification which does not expect a response."
-    },
-    "JSONRPCRequest": {
-      "type": "object",
-      "properties": {
-        "method": {
-          "type": "string"
-        },
-        "params": {
-          "type": "object",
-          "propertyNames": {
-            "type": "string"
-          },
-          "additionalProperties": {}
-        },
-<<<<<<< HEAD
-        "jsonrpc": {},
-        "id": {
-          "$ref": "#/$defs/RequestId"
-        }
-      },
-      "required": [
-        "method",
-        "jsonrpc",
-        "id"
-      ],
-      "additionalProperties": false,
-      "description": "A request that expects a response."
-    },
-    "JSONRPCResponse": {
-      "type": "object",
-      "properties": {
-        "jsonrpc": {},
-        "id": {
-          "$ref": "#/$defs/RequestId"
-        },
-        "result": {
-          "$ref": "#/$defs/Result"
-        }
-      },
-      "required": [
-        "jsonrpc",
-        "id",
-        "result"
-      ],
-      "additionalProperties": false,
-      "description": "A successful (non-error) response to a request."
-    },
-    "ListPromptsRequest": {
-      "type": "object",
-      "properties": {
-        "method": {
-          "type": "string",
-          "const": "prompts/list"
-        },
-        "params": {
-          "$ref": "#/$defs/PaginatedRequestParams"
-        },
-        "jsonrpc": {},
-        "id": {
-          "$ref": "#/$defs/RequestId"
-        }
-      },
-      "required": [
-        "method",
-        "jsonrpc",
-        "id"
-      ],
-      "additionalProperties": false,
-      "description": "Sent from the client to request a list of prompts and prompt templates the server has."
-    },
-    "ListPromptsResult": {
-      "allOf": [
-        {
-          "type": "object",
-          "propertyNames": {
-            "type": "string"
-          },
-          "additionalProperties": {}
-        },
-        {
-          "type": "object",
-          "properties": {
-            "_meta": {
-              "type": "object",
-              "propertyNames": {
-                "type": "string"
-              },
-              "additionalProperties": {},
-              "description": "See [General fields: `_meta`](/specification/draft/basic/index#meta) for notes on `_meta` usage."
-            }
-          },
-          "additionalProperties": false
-        },
-        {
-          "type": "object",
-          "properties": {
-            "nextCursor": {
-              "$ref": "#/$defs/Cursor",
-              "description": "An opaque token representing the pagination position after the last returned result.\nIf present, there may be more results available."
-            }
-          },
-          "additionalProperties": false
-        },
-        {
-          "type": "object",
-          "properties": {
-            "prompts": {
-              "type": "array",
-              "items": {
-                "$ref": "#/$defs/Prompt"
-              }
-            }
-          },
-          "required": [
-            "prompts"
-          ],
-          "additionalProperties": false
-        }
-      ],
-      "description": "The server's response to a prompts/list request from the client."
-    },
-    "ListResourceTemplatesRequest": {
-      "type": "object",
-      "properties": {
-        "method": {
-          "type": "string",
-          "const": "resources/templates/list"
-        },
-        "params": {
-          "$ref": "#/$defs/PaginatedRequestParams"
-        },
-        "jsonrpc": {},
-        "id": {
-          "$ref": "#/$defs/RequestId"
-        }
-      },
-      "required": [
-        "method",
-        "jsonrpc",
-        "id"
-      ],
-      "additionalProperties": false,
-      "description": "Sent from the client to request a list of resource templates the server has."
-    },
-    "ListResourceTemplatesResult": {
-      "allOf": [
-        {
-          "type": "object",
-          "propertyNames": {
-            "type": "string"
-          },
-          "additionalProperties": {}
-        },
-        {
-          "type": "object",
-          "properties": {
-            "_meta": {
-              "type": "object",
-              "propertyNames": {
-                "type": "string"
-              },
-              "additionalProperties": {},
-              "description": "See [General fields: `_meta`](/specification/draft/basic/index#meta) for notes on `_meta` usage."
-            }
-          },
-          "additionalProperties": false
-        },
-        {
-          "type": "object",
-          "properties": {
-            "nextCursor": {
-              "$ref": "#/$defs/Cursor",
-              "description": "An opaque token representing the pagination position after the last returned result.\nIf present, there may be more results available."
-            }
-          },
-          "additionalProperties": false
-        },
-        {
-          "type": "object",
-          "properties": {
-            "resourceTemplates": {
-              "type": "array",
-              "items": {
-                "$ref": "#/$defs/ResourceTemplate"
-              }
-            }
-          },
-          "required": [
-            "resourceTemplates"
-          ],
-          "additionalProperties": false
-        }
-      ],
-      "description": "The server's response to a resources/templates/list request from the client."
-    },
-    "ListResourcesRequest": {
-      "type": "object",
-      "properties": {
-        "method": {
-          "type": "string",
-          "const": "resources/list"
-        },
-        "params": {
-          "$ref": "#/$defs/PaginatedRequestParams"
-        },
-        "jsonrpc": {},
-        "id": {
-          "$ref": "#/$defs/RequestId"
-        }
-      },
-      "required": [
-        "method",
-        "jsonrpc",
-        "id"
-      ],
-      "additionalProperties": false,
-      "description": "Sent from the client to request a list of resources the server has."
-    },
-    "ListResourcesResult": {
-      "allOf": [
-        {
-          "type": "object",
-          "propertyNames": {
-            "type": "string"
-          },
-          "additionalProperties": {}
-        },
-        {
-          "type": "object",
-          "properties": {
-            "_meta": {
-              "type": "object",
-              "propertyNames": {
-                "type": "string"
-              },
-              "additionalProperties": {},
-              "description": "See [General fields: `_meta`](/specification/draft/basic/index#meta) for notes on `_meta` usage."
-            }
-          },
-          "additionalProperties": false
-        },
-        {
-          "type": "object",
-          "properties": {
-            "nextCursor": {
-              "$ref": "#/$defs/Cursor",
-              "description": "An opaque token representing the pagination position after the last returned result.\nIf present, there may be more results available."
-            }
-          },
-          "additionalProperties": false
-        },
-        {
-          "type": "object",
-          "properties": {
-            "resources": {
-              "type": "array",
-              "items": {
-                "$ref": "#/$defs/Resource"
-              }
-            }
-          },
-          "required": [
-            "resources"
-          ],
-          "additionalProperties": false
-        }
-      ],
-      "description": "The server's response to a resources/list request from the client."
-    },
-    "ListRootsRequest": {
-      "type": "object",
-      "properties": {
-        "method": {
-          "type": "string",
-          "const": "roots/list"
-        },
-        "params": {
-          "$ref": "#/$defs/RequestParams"
-        },
-        "jsonrpc": {},
-        "id": {
-          "$ref": "#/$defs/RequestId"
-        }
-      },
-      "required": [
-        "method",
-        "jsonrpc",
-        "id"
-      ],
-      "additionalProperties": false,
-      "description": "Sent from the server to request a list of root URIs from the client. Roots allow\nservers to ask for specific directories or files to operate on. A common example\nfor roots is providing a set of repositories or directories a server should operate\non.\n\nThis request is typically used when the server needs to understand the file system\nstructure or access specific locations that the client has permission to read from."
-    },
-    "ListRootsResult": {
-      "allOf": [
-        {
-          "type": "object",
-          "propertyNames": {
-            "type": "string"
-          },
-          "additionalProperties": {}
-        },
-        {
-          "type": "object",
-          "properties": {
-            "_meta": {
-              "type": "object",
-              "propertyNames": {
-                "type": "string"
-              },
-              "additionalProperties": {},
-              "description": "See [General fields: `_meta`](/specification/draft/basic/index#meta) for notes on `_meta` usage."
-            }
-          },
-          "additionalProperties": false
-        },
-        {
-          "type": "object",
-          "properties": {
-            "roots": {
-              "type": "array",
-              "items": {
-                "$ref": "#/$defs/Root"
-              }
-            }
-          },
-          "required": [
-            "roots"
-          ],
-          "additionalProperties": false
-        }
-      ],
-      "description": "The client's response to a roots/list request from the server.\nThis result contains an array of Root objects, each representing a root directory\nor file that the server can operate on."
-    },
-    "ListToolsRequest": {
-      "type": "object",
-      "properties": {
-        "method": {
-          "type": "string",
-          "const": "tools/list"
-        },
-        "params": {
-          "$ref": "#/$defs/PaginatedRequestParams"
-        },
-        "jsonrpc": {},
-        "id": {
-          "$ref": "#/$defs/RequestId"
-        }
-      },
-      "required": [
-        "method",
-        "jsonrpc",
-        "id"
-      ],
-      "additionalProperties": false,
-      "description": "Sent from the client to request a list of tools the server has."
-    },
-    "ListToolsResult": {
-      "allOf": [
-        {
-          "type": "object",
-          "propertyNames": {
-            "type": "string"
-          },
-          "additionalProperties": {}
-        },
-        {
-          "type": "object",
-          "properties": {
-            "_meta": {
-              "type": "object",
-              "propertyNames": {
-                "type": "string"
-              },
-              "additionalProperties": {},
-              "description": "See [General fields: `_meta`](/specification/draft/basic/index#meta) for notes on `_meta` usage."
-            }
-          },
-          "additionalProperties": false
-        },
-        {
-          "type": "object",
-          "properties": {
-            "nextCursor": {
-              "$ref": "#/$defs/Cursor",
-              "description": "An opaque token representing the pagination position after the last returned result.\nIf present, there may be more results available."
-            }
-          },
-          "additionalProperties": false
-        },
-        {
-          "type": "object",
-          "properties": {
-            "tools": {
-              "type": "array",
-              "items": {
-                "$ref": "#/$defs/Tool"
-              }
-            }
-          },
-          "required": [
-            "tools"
-          ],
-          "additionalProperties": false
-        }
-      ],
-      "description": "The server's response to a tools/list request from the client."
-    },
-    "LoggingLevel": {
-      "anyOf": [
-        {
-          "type": "string",
-          "const": "debug"
-        },
-        {
-          "type": "string",
-          "const": "info"
-        },
-        {
-          "type": "string",
-          "const": "notice"
-        },
-        {
-          "type": "string",
-          "const": "warning"
-        },
-        {
-          "type": "string",
-          "const": "error"
-        },
-        {
-          "type": "string",
-          "const": "critical"
-        },
-        {
-          "type": "string",
-          "const": "alert"
-        },
-        {
-          "type": "string",
-          "const": "emergency"
-        }
-      ],
-      "description": "The severity of a log message.\n\nThese map to syslog message severities, as specified in RFC-5424:\nhttps://datatracker.ietf.org/doc/html/rfc5424#section-6.2.1"
-    },
-    "LoggingMessageNotificationParams": {
-      "type": "object",
-      "properties": {
-        "_meta": {
-          "type": "object",
-          "propertyNames": {
-            "type": "string"
-          },
-          "additionalProperties": {},
-          "description": "See [General fields: `_meta`](/specification/draft/basic/index#meta) for notes on `_meta` usage."
-=======
+        },
         "ElicitRequest": {
             "description": "A request from the server to elicit additional information from the user via the client.",
             "properties": {
@@ -3398,924 +2101,565 @@
                 }
             },
             "type": "object"
->>>>>>> e79ae19d
-        },
-        "level": {
-          "$ref": "#/$defs/LoggingLevel",
-          "description": "The severity of this log message."
-        },
-        "logger": {
-          "type": "string",
-          "description": "An optional name of the logger issuing this message."
-        },
-        "data": {
-          "description": "The data to be logged, such as a string message or an object. Any JSON serializable type is allowed here."
-        }
-      },
-      "required": [
-        "level",
-        "data"
-      ],
-      "additionalProperties": false,
-      "description": "Parameters for a `notifications/message` notification."
-    },
-    "LoggingMessageNotification": {
-      "type": "object",
-      "properties": {
-        "method": {
-          "type": "string",
-          "const": "notifications/message"
-        },
-        "params": {
-          "$ref": "#/$defs/LoggingMessageNotificationParams"
-        },
-        "jsonrpc": {}
-      },
-      "required": [
-        "method",
-        "params",
-        "jsonrpc"
-      ],
-      "additionalProperties": false,
-      "description": "JSONRPCNotification of a log message passed from server to client. If no logging/setLevel request has been sent from the client, the server MAY decide which messages to send automatically."
-    },
-    "ModelHint": {
-      "type": "object",
-      "properties": {
-        "name": {
-          "type": "string",
-          "description": "A hint for a model name.\n\nThe client SHOULD treat this as a substring of a model name; for example:\n - `claude-3-5-sonnet` should match `claude-3-5-sonnet-20241022`\n - `sonnet` should match `claude-3-5-sonnet-20241022`, `claude-3-sonnet-20240229`, etc.\n - `claude` should match any Claude model\n\nThe client MAY also map the string to a different provider's model name or a different model family, as long as it fills a similar niche; for example:\n - `gemini-1.5-flash` could match `claude-3-haiku-20240307`"
-        }
-      },
-      "additionalProperties": false,
-      "description": "Hints to use for model selection.\n\nKeys not declared here are currently left unspecified by the spec and are up\nto the client to interpret."
-    },
-    "ModelPreferences": {
-      "type": "object",
-      "properties": {
-        "hints": {
-          "type": "array",
-          "items": {
-            "$ref": "#/$defs/ModelHint"
-          },
-          "description": "Optional hints to use for model selection.\n\nIf multiple hints are specified, the client MUST evaluate them in order\n(such that the first match is taken).\n\nThe client SHOULD prioritize these hints over the numeric priorities, but\nMAY still use the priorities to select from ambiguous matches."
-        },
-        "costPriority": {
-          "type": "number",
-          "minimum": 0,
-          "maximum": 1,
-          "description": "How much to prioritize cost when selecting a model. A value of 0 means cost\nis not important, while a value of 1 means cost is the most important\nfactor."
-        },
-        "speedPriority": {
-          "type": "number",
-          "minimum": 0,
-          "maximum": 1,
-          "description": "How much to prioritize sampling speed (latency) when selecting a model. A\nvalue of 0 means speed is not important, while a value of 1 means speed is\nthe most important factor."
-        },
-        "intelligencePriority": {
-          "type": "number",
-          "minimum": 0,
-          "maximum": 1,
-          "description": "How much to prioritize intelligence and capabilities when selecting a\nmodel. A value of 0 means intelligence is not important, while a value of 1\nmeans intelligence is the most important factor."
-        }
-      },
-      "additionalProperties": false,
-      "description": "The server's preferences for model selection, requested of the client during sampling.\n\nBecause LLMs can vary along multiple dimensions, choosing the \"best\" model is\nrarely straightforward.  Different models excel in different areas—some are\nfaster but less capable, others are more capable but more expensive, and so\non. This interface allows servers to express their priorities across multiple\ndimensions to help clients make an appropriate selection for their use case.\n\nThese preferences are always advisory. The client MAY ignore them. It is also\nup to the client to decide how to interpret these preferences and how to\nbalance them against other considerations."
-    },
-    "NotificationParams": {
-      "type": "object",
-      "properties": {
-        "_meta": {
-          "type": "object",
-          "propertyNames": {
+        },
+        "Resource": {
+            "description": "A known resource that the server is capable of reading.",
+            "properties": {
+                "_meta": {
+                    "additionalProperties": {},
+                    "description": "See [General fields: `_meta`](/specification/draft/basic/index#meta) for notes on `_meta` usage.",
+                    "type": "object"
+                },
+                "annotations": {
+                    "$ref": "#/definitions/Annotations",
+                    "description": "Optional annotations for the client."
+                },
+                "description": {
+                    "description": "A description of what this resource represents.\n\nThis can be used by clients to improve the LLM's understanding of available resources. It can be thought of like a \"hint\" to the model.",
+                    "type": "string"
+                },
+                "icons": {
+                    "description": "Optional set of sized icons that the client can display in a user interface.\n\nClients that support rendering icons MUST support at least the following MIME types:\n- `image/png` - PNG images (safe, universal compatibility)\n- `image/jpeg` (and `image/jpg`) - JPEG images (safe, universal compatibility)\n\nClients that support rendering icons SHOULD also support:\n- `image/svg+xml` - SVG images (scalable but requires security precautions)\n- `image/webp` - WebP images (modern, efficient format)",
+                    "items": {
+                        "$ref": "#/definitions/Icon"
+                    },
+                    "type": "array"
+                },
+                "mimeType": {
+                    "description": "The MIME type of this resource, if known.",
+                    "type": "string"
+                },
+                "name": {
+                    "description": "Intended for programmatic or logical use, but used as a display name in past specs or fallback (if title isn't present).",
+                    "type": "string"
+                },
+                "size": {
+                    "description": "The size of the raw resource content, in bytes (i.e., before base64 encoding or any tokenization), if known.\n\nThis can be used by Hosts to display file sizes and estimate context window usage.",
+                    "type": "integer"
+                },
+                "title": {
+                    "description": "Intended for UI and end-user contexts — optimized to be human-readable and easily understood,\neven by those unfamiliar with domain-specific terminology.\n\nIf not provided, the name should be used for display (except for Tool,\nwhere `annotations.title` should be given precedence over using `name`,\nif present).",
+                    "type": "string"
+                },
+                "uri": {
+                    "description": "The URI of this resource.",
+                    "format": "uri",
+                    "type": "string"
+                }
+            },
+            "required": [
+                "name",
+                "uri"
+            ],
+            "type": "object"
+        },
+        "ResourceContents": {
+            "description": "The contents of a specific resource or sub-resource.",
+            "properties": {
+                "_meta": {
+                    "additionalProperties": {},
+                    "description": "See [General fields: `_meta`](/specification/draft/basic/index#meta) for notes on `_meta` usage.",
+                    "type": "object"
+                },
+                "mimeType": {
+                    "description": "The MIME type of this resource, if known.",
+                    "type": "string"
+                },
+                "uri": {
+                    "description": "The URI of this resource.",
+                    "format": "uri",
+                    "type": "string"
+                }
+            },
+            "required": [
+                "uri"
+            ],
+            "type": "object"
+        },
+        "ResourceLink": {
+            "description": "A resource that the server is capable of reading, included in a prompt or tool call result.\n\nNote: resource links returned by tools are not guaranteed to appear in the results of `resources/list` requests.",
+            "properties": {
+                "_meta": {
+                    "additionalProperties": {},
+                    "description": "See [General fields: `_meta`](/specification/draft/basic/index#meta) for notes on `_meta` usage.",
+                    "type": "object"
+                },
+                "annotations": {
+                    "$ref": "#/definitions/Annotations",
+                    "description": "Optional annotations for the client."
+                },
+                "description": {
+                    "description": "A description of what this resource represents.\n\nThis can be used by clients to improve the LLM's understanding of available resources. It can be thought of like a \"hint\" to the model.",
+                    "type": "string"
+                },
+                "icons": {
+                    "description": "Optional set of sized icons that the client can display in a user interface.\n\nClients that support rendering icons MUST support at least the following MIME types:\n- `image/png` - PNG images (safe, universal compatibility)\n- `image/jpeg` (and `image/jpg`) - JPEG images (safe, universal compatibility)\n\nClients that support rendering icons SHOULD also support:\n- `image/svg+xml` - SVG images (scalable but requires security precautions)\n- `image/webp` - WebP images (modern, efficient format)",
+                    "items": {
+                        "$ref": "#/definitions/Icon"
+                    },
+                    "type": "array"
+                },
+                "mimeType": {
+                    "description": "The MIME type of this resource, if known.",
+                    "type": "string"
+                },
+                "name": {
+                    "description": "Intended for programmatic or logical use, but used as a display name in past specs or fallback (if title isn't present).",
+                    "type": "string"
+                },
+                "size": {
+                    "description": "The size of the raw resource content, in bytes (i.e., before base64 encoding or any tokenization), if known.\n\nThis can be used by Hosts to display file sizes and estimate context window usage.",
+                    "type": "integer"
+                },
+                "title": {
+                    "description": "Intended for UI and end-user contexts — optimized to be human-readable and easily understood,\neven by those unfamiliar with domain-specific terminology.\n\nIf not provided, the name should be used for display (except for Tool,\nwhere `annotations.title` should be given precedence over using `name`,\nif present).",
+                    "type": "string"
+                },
+                "type": {
+                    "const": "resource_link",
+                    "type": "string"
+                },
+                "uri": {
+                    "description": "The URI of this resource.",
+                    "format": "uri",
+                    "type": "string"
+                }
+            },
+            "required": [
+                "name",
+                "type",
+                "uri"
+            ],
+            "type": "object"
+        },
+        "ResourceListChangedNotification": {
+            "description": "An optional notification from the server to the client, informing it that the list of resources it can read from has changed. This may be issued by servers without any previous subscription from the client.",
+            "properties": {
+                "jsonrpc": {
+                    "const": "2.0",
+                    "type": "string"
+                },
+                "method": {
+                    "const": "notifications/resources/list_changed",
+                    "type": "string"
+                },
+                "params": {
+                    "$ref": "#/definitions/NotificationParams"
+                }
+            },
+            "required": [
+                "jsonrpc",
+                "method"
+            ],
+            "type": "object"
+        },
+        "ResourceRequestParams": {
+            "description": "Common parameters when working with resources.",
+            "properties": {
+                "_meta": {
+                    "additionalProperties": {},
+                    "description": "See [General fields: `_meta`](/specification/draft/basic/index#meta) for notes on `_meta` usage.",
+                    "properties": {
+                        "progressToken": {
+                            "$ref": "#/definitions/ProgressToken",
+                            "description": "If specified, the caller is requesting out-of-band progress notifications for this request (as represented by notifications/progress). The value of this parameter is an opaque token that will be attached to any subsequent notifications. The receiver is not obligated to provide these notifications."
+                        }
+                    },
+                    "type": "object"
+                },
+                "uri": {
+                    "description": "The URI of the resource. The URI can use any protocol; it is up to the server how to interpret it.",
+                    "format": "uri",
+                    "type": "string"
+                }
+            },
+            "required": [
+                "uri"
+            ],
+            "type": "object"
+        },
+        "ResourceTemplate": {
+            "description": "A template description for resources available on the server.",
+            "properties": {
+                "_meta": {
+                    "additionalProperties": {},
+                    "description": "See [General fields: `_meta`](/specification/draft/basic/index#meta) for notes on `_meta` usage.",
+                    "type": "object"
+                },
+                "annotations": {
+                    "$ref": "#/definitions/Annotations",
+                    "description": "Optional annotations for the client."
+                },
+                "description": {
+                    "description": "A description of what this template is for.\n\nThis can be used by clients to improve the LLM's understanding of available resources. It can be thought of like a \"hint\" to the model.",
+                    "type": "string"
+                },
+                "icons": {
+                    "description": "Optional set of sized icons that the client can display in a user interface.\n\nClients that support rendering icons MUST support at least the following MIME types:\n- `image/png` - PNG images (safe, universal compatibility)\n- `image/jpeg` (and `image/jpg`) - JPEG images (safe, universal compatibility)\n\nClients that support rendering icons SHOULD also support:\n- `image/svg+xml` - SVG images (scalable but requires security precautions)\n- `image/webp` - WebP images (modern, efficient format)",
+                    "items": {
+                        "$ref": "#/definitions/Icon"
+                    },
+                    "type": "array"
+                },
+                "mimeType": {
+                    "description": "The MIME type for all resources that match this template. This should only be included if all resources matching this template have the same type.",
+                    "type": "string"
+                },
+                "name": {
+                    "description": "Intended for programmatic or logical use, but used as a display name in past specs or fallback (if title isn't present).",
+                    "type": "string"
+                },
+                "title": {
+                    "description": "Intended for UI and end-user contexts — optimized to be human-readable and easily understood,\neven by those unfamiliar with domain-specific terminology.\n\nIf not provided, the name should be used for display (except for Tool,\nwhere `annotations.title` should be given precedence over using `name`,\nif present).",
+                    "type": "string"
+                },
+                "uriTemplate": {
+                    "description": "A URI template (according to RFC 6570) that can be used to construct resource URIs.",
+                    "format": "uri-template",
+                    "type": "string"
+                }
+            },
+            "required": [
+                "name",
+                "uriTemplate"
+            ],
+            "type": "object"
+        },
+        "ResourceTemplateReference": {
+            "description": "A reference to a resource or resource template definition.",
+            "properties": {
+                "type": {
+                    "const": "ref/resource",
+                    "type": "string"
+                },
+                "uri": {
+                    "description": "The URI or URI template of the resource.",
+                    "format": "uri-template",
+                    "type": "string"
+                }
+            },
+            "required": [
+                "type",
+                "uri"
+            ],
+            "type": "object"
+        },
+        "ResourceUpdatedNotification": {
+            "description": "A notification from the server to the client, informing it that a resource has changed and may need to be read again. This should only be sent if the client previously sent a resources/subscribe request.",
+            "properties": {
+                "jsonrpc": {
+                    "const": "2.0",
+                    "type": "string"
+                },
+                "method": {
+                    "const": "notifications/resources/updated",
+                    "type": "string"
+                },
+                "params": {
+                    "$ref": "#/definitions/ResourceUpdatedNotificationParams"
+                }
+            },
+            "required": [
+                "jsonrpc",
+                "method",
+                "params"
+            ],
+            "type": "object"
+        },
+        "ResourceUpdatedNotificationParams": {
+            "description": "Parameters for a `notifications/resources/updated` notification.",
+            "properties": {
+                "_meta": {
+                    "additionalProperties": {},
+                    "description": "See [General fields: `_meta`](/specification/draft/basic/index#meta) for notes on `_meta` usage.",
+                    "type": "object"
+                },
+                "uri": {
+                    "description": "The URI of the resource that has been updated. This might be a sub-resource of the one that the client actually subscribed to.",
+                    "format": "uri",
+                    "type": "string"
+                }
+            },
+            "required": [
+                "uri"
+            ],
+            "type": "object"
+        },
+        "Result": {
+            "additionalProperties": {},
+            "properties": {
+                "_meta": {
+                    "additionalProperties": {},
+                    "description": "See [General fields: `_meta`](/specification/draft/basic/index#meta) for notes on `_meta` usage.",
+                    "type": "object"
+                }
+            },
+            "type": "object"
+        },
+        "Role": {
+            "description": "The sender or recipient of messages and data in a conversation.",
+            "enum": [
+                "assistant",
+                "user"
+            ],
             "type": "string"
-          },
-          "additionalProperties": {},
-          "description": "See [General fields: `_meta`](/specification/draft/basic/index#meta) for notes on `_meta` usage."
-        }
-      },
-      "additionalProperties": false,
-      "description": "/** @internal */"
-    },
-    "Notification": {
-      "type": "object",
-      "properties": {
-        "method": {
-          "type": "string"
-        },
-        "params": {
-          "type": "object",
-          "propertyNames": {
-            "type": "string"
-          },
-          "additionalProperties": {}
-        }
-      },
-      "required": [
-        "method"
-      ],
-      "additionalProperties": false,
-      "description": "/** @internal */"
-    },
-    "NumberSchema": {
-      "type": "object",
-      "properties": {
-        "type": {
-          "anyOf": [
-            {
-              "type": "string",
-              "const": "number"
-            },
-            {
-              "type": "string",
-              "const": "integer"
-            }
-          ]
-        },
-        "title": {
-          "type": "string"
-        },
-        "description": {
-          "type": "string"
-        },
-        "minimum": {
-          "type": "number"
-        },
-        "maximum": {
-          "type": "number"
-        },
-        "default": {
-          "type": "number"
-        }
-      },
-      "required": [
-        "type"
-      ],
-      "additionalProperties": false
-    },
-    "PaginatedRequestParams": {
-      "type": "object",
-      "properties": {
-        "_meta": {
-          "allOf": [
-            {
-              "type": "object",
-              "propertyNames": {
-                "type": "string"
-              },
-              "additionalProperties": {}
-            },
-            {
-              "type": "object",
-              "properties": {
-                "progressToken": {
-                  "$ref": "#/$defs/ProgressToken"
-                }
-              },
-              "additionalProperties": false
-            }
-          ],
-          "description": "See [General fields: `_meta`](/specification/draft/basic/index#meta) for notes on `_meta` usage."
-        },
-        "cursor": {
-          "$ref": "#/$defs/Cursor",
-          "description": "An opaque token representing the current pagination position.\nIf provided, the server should return results starting after this cursor."
-        }
-      },
-      "additionalProperties": false,
-      "description": "Common parameters for paginated requests."
-    },
-    "PaginatedRequest": {
-      "type": "object",
-      "properties": {
-        "method": {
-          "type": "string"
-        },
-        "params": {
-          "$ref": "#/$defs/PaginatedRequestParams"
-        },
-        "jsonrpc": {},
-        "id": {
-          "$ref": "#/$defs/RequestId"
-        }
-      },
-      "required": [
-        "method",
-        "jsonrpc",
-        "id"
-      ],
-      "additionalProperties": false,
-      "description": "/** @internal */"
-    },
-    "PaginatedResult": {
-      "allOf": [
-        {
-          "type": "object",
-          "propertyNames": {
-            "type": "string"
-          },
-          "additionalProperties": {}
-        },
-        {
-          "type": "object",
-          "properties": {
-            "_meta": {
-              "type": "object",
-              "propertyNames": {
-                "type": "string"
-              },
-              "additionalProperties": {},
-              "description": "See [General fields: `_meta`](/specification/draft/basic/index#meta) for notes on `_meta` usage."
-            }
-          },
-          "additionalProperties": false
-        },
-        {
-          "type": "object",
-          "properties": {
-            "nextCursor": {
-              "$ref": "#/$defs/Cursor",
-              "description": "An opaque token representing the pagination position after the last returned result.\nIf present, there may be more results available."
-            }
-          },
-          "additionalProperties": false
-        }
-      ],
-      "description": "/** @internal */"
-    },
-    "PingRequest": {
-      "type": "object",
-      "properties": {
-        "method": {
-          "type": "string",
-          "const": "ping"
-        },
-        "params": {
-          "$ref": "#/$defs/RequestParams"
-        },
-        "jsonrpc": {},
-        "id": {
-          "$ref": "#/$defs/RequestId"
-        }
-      },
-      "required": [
-        "method",
-        "jsonrpc",
-        "id"
-      ],
-      "additionalProperties": false,
-      "description": "A ping, issued by either the server or the client, to check that the other party is still alive. The receiver must promptly respond, or else may be disconnected."
-    },
-    "PrimitiveSchemaDefinition": {
-      "anyOf": [
-        {
-          "$ref": "#/$defs/StringSchema"
-        },
-        {
-          "$ref": "#/$defs/NumberSchema"
-        },
-        {
-          "$ref": "#/$defs/BooleanSchema"
-        },
-        {
-          "$ref": "#/$defs/EnumSchema"
-        }
-      ],
-      "description": "Restricted schema definitions that only allow primitive types\nwithout nested objects or arrays."
-    },
-    "ProgressNotificationParams": {
-      "type": "object",
-      "properties": {
-        "_meta": {
-          "type": "object",
-          "propertyNames": {
-            "type": "string"
-          },
-          "additionalProperties": {},
-          "description": "See [General fields: `_meta`](/specification/draft/basic/index#meta) for notes on `_meta` usage."
-        },
-        "progressToken": {
-          "$ref": "#/$defs/ProgressToken",
-          "description": "The progress token which was given in the initial request, used to associate this notification with the request that is proceeding."
-        },
-        "progress": {
-          "type": "number",
-          "description": "The progress thus far. This should increase every time progress is made, even if the total is unknown."
-        },
-        "total": {
-          "type": "number",
-          "description": "Total number of items to process (or total progress required), if known."
-        },
-        "message": {
-          "type": "string",
-          "description": "An optional message describing the current progress."
-        }
-      },
-      "required": [
-        "progressToken",
-        "progress"
-      ],
-      "additionalProperties": false,
-      "description": "Parameters for a `notifications/progress` notification."
-    },
-    "ProgressNotification": {
-      "type": "object",
-      "properties": {
-        "method": {
-          "type": "string",
-          "const": "notifications/progress"
-        },
-        "params": {
-          "$ref": "#/$defs/ProgressNotificationParams"
-        },
-        "jsonrpc": {}
-      },
-      "required": [
-        "method",
-        "params",
-        "jsonrpc"
-      ],
-      "additionalProperties": false,
-      "description": "An out-of-band notification used to inform the receiver of a progress update for a long-running request."
-    },
-    "ProgressToken": {
-      "anyOf": [
-        {
-          "type": "string"
-        },
-        {
-          "type": "number"
-        }
-      ],
-      "description": "A progress token, used to associate progress notifications with the original request."
-    },
-    "PromptArgument": {
-      "type": "object",
-      "properties": {
-        "name": {
-          "type": "string",
-          "description": "Intended for programmatic or logical use, but used as a display name in past specs or fallback (if title isn't present)."
-        },
-        "title": {
-          "type": "string",
-          "description": "Intended for UI and end-user contexts — optimized to be human-readable and easily understood,\neven by those unfamiliar with domain-specific terminology.\n\nIf not provided, the name should be used for display (except for Tool,\nwhere `annotations.title` should be given precedence over using `name`,\nif present)."
-        },
-        "description": {
-          "type": "string",
-          "description": "A human-readable description of the argument."
-        },
-        "required": {
-          "type": "boolean",
-          "description": "Whether this argument must be provided."
-        }
-      },
-      "required": [
-        "name"
-      ],
-      "additionalProperties": false,
-      "description": "Describes an argument that a prompt can accept."
-    },
-    "PromptListChangedNotification": {
-      "type": "object",
-      "properties": {
-        "method": {
-          "type": "string",
-          "const": "notifications/prompts/list_changed"
-        },
-        "params": {
-          "$ref": "#/$defs/NotificationParams"
-        },
-        "jsonrpc": {}
-      },
-      "required": [
-        "method",
-        "jsonrpc"
-      ],
-      "additionalProperties": false,
-      "description": "An optional notification from the server to the client, informing it that the list of prompts it offers has changed. This may be issued by servers without any previous subscription from the client."
-    },
-    "PromptMessage": {
-      "type": "object",
-      "properties": {
-        "role": {
-          "$ref": "#/$defs/Role"
-        },
-        "content": {
-          "$ref": "#/$defs/ContentBlock"
-        }
-      },
-      "required": [
-        "role",
-        "content"
-      ],
-      "additionalProperties": false,
-      "description": "Describes a message returned as part of a prompt.\n\nThis is similar to `SamplingMessage`, but also supports the embedding of\nresources from the MCP server."
-    },
-    "PromptReference": {
-      "type": "object",
-      "properties": {
-        "name": {
-          "type": "string",
-          "description": "Intended for programmatic or logical use, but used as a display name in past specs or fallback (if title isn't present)."
-        },
-        "title": {
-          "type": "string",
-          "description": "Intended for UI and end-user contexts — optimized to be human-readable and easily understood,\neven by those unfamiliar with domain-specific terminology.\n\nIf not provided, the name should be used for display (except for Tool,\nwhere `annotations.title` should be given precedence over using `name`,\nif present)."
-        },
-        "type": {
-          "type": "string",
-          "const": "ref/prompt"
-        }
-      },
-      "required": [
-        "name",
-        "type"
-      ],
-      "additionalProperties": false,
-      "description": "Identifies a prompt."
-    },
-    "Prompt": {
-      "type": "object",
-      "properties": {
-        "name": {
-          "type": "string",
-          "description": "Intended for programmatic or logical use, but used as a display name in past specs or fallback (if title isn't present)."
-        },
-        "title": {
-          "type": "string",
-          "description": "Intended for UI and end-user contexts — optimized to be human-readable and easily understood,\neven by those unfamiliar with domain-specific terminology.\n\nIf not provided, the name should be used for display (except for Tool,\nwhere `annotations.title` should be given precedence over using `name`,\nif present)."
-        },
-        "icons": {
-          "type": "array",
-          "items": {
-            "$ref": "#/$defs/Icon"
-          },
-          "description": "Optional set of sized icons that the client can display in a user interface.\n\nClients that support rendering icons MUST support at least the following MIME types:\n- `image/png` - PNG images (safe, universal compatibility)\n- `image/jpeg` (and `image/jpg`) - JPEG images (safe, universal compatibility)\n\nClients that support rendering icons SHOULD also support:\n- `image/svg+xml` - SVG images (scalable but requires security precautions)\n- `image/webp` - WebP images (modern, efficient format)"
-        },
-        "description": {
-          "type": "string",
-          "description": "An optional description of what this prompt provides"
-        },
-        "arguments": {
-          "type": "array",
-          "items": {
-            "$ref": "#/$defs/PromptArgument"
-          },
-          "description": "A list of arguments to use for templating the prompt."
-        },
-        "_meta": {
-          "type": "object",
-          "propertyNames": {
-            "type": "string"
-          },
-          "additionalProperties": {},
-          "description": "See [General fields: `_meta`](/specification/draft/basic/index#meta) for notes on `_meta` usage."
-        }
-      },
-      "required": [
-        "name"
-      ],
-      "additionalProperties": false,
-      "description": "A prompt or prompt template that the server offers."
-    },
-    "ReadResourceRequestParams": {
-      "type": "object",
-      "properties": {
-        "_meta": {
-          "allOf": [
-            {
-              "type": "object",
-              "propertyNames": {
-                "type": "string"
-              },
-              "additionalProperties": {}
-            },
-            {
-              "type": "object",
-              "properties": {
-                "progressToken": {
-                  "$ref": "#/$defs/ProgressToken"
-                }
-              },
-              "additionalProperties": false
-            }
-          ]
-        },
-        "uri": {
-          "type": "string"
-        }
-      },
-      "required": [
-        "uri"
-      ],
-      "additionalProperties": false,
-      "description": "Parameters for a `resources/read` request."
-    },
-    "ReadResourceRequest": {
-      "type": "object",
-      "properties": {
-        "method": {
-          "type": "string",
-          "const": "resources/read"
-        },
-        "params": {
-          "$ref": "#/$defs/UnsubscribeRequestParams"
-        },
-        "jsonrpc": {},
-        "id": {
-          "$ref": "#/$defs/RequestId"
-        }
-      },
-      "required": [
-        "method",
-        "params",
-        "jsonrpc",
-        "id"
-      ],
-      "additionalProperties": false,
-      "description": "Sent from the client to the server, to read a specific resource URI."
-    },
-    "ReadResourceResult": {
-      "allOf": [
-        {
-          "type": "object",
-          "propertyNames": {
-            "type": "string"
-          },
-          "additionalProperties": {}
-        },
-        {
-          "type": "object",
-          "properties": {
-            "_meta": {
-              "type": "object",
-              "propertyNames": {
-                "type": "string"
-              },
-              "additionalProperties": {},
-              "description": "See [General fields: `_meta`](/specification/draft/basic/index#meta) for notes on `_meta` usage."
-            }
-          },
-          "additionalProperties": false
-        },
-        {
-          "type": "object",
-          "properties": {
-            "contents": {
-              "type": "array",
-              "items": {
-                "anyOf": [
-                  {
-                    "$ref": "#/$defs/TextResourceContents"
-                  },
-                  {
-                    "$ref": "#/$defs/BlobResourceContents"
-                  }
-                ]
-              }
-            }
-          },
-          "required": [
-            "contents"
-          ],
-          "additionalProperties": false
-        }
-      ],
-      "description": "The server's response to a resources/read request from the client."
-    },
-    "RequestId": {
-      "anyOf": [
-        {
-          "type": "string"
-        },
-        {
-          "type": "number"
-        }
-      ],
-      "description": "A uniquely identifying ID for a request in JSON-RPC."
-    },
-    "RequestParams": {
-      "type": "object",
-      "properties": {
-        "_meta": {
-          "allOf": [
-            {
-              "type": "object",
-              "propertyNames": {
-                "type": "string"
-              },
-              "additionalProperties": {}
-            },
-            {
-              "type": "object",
-              "properties": {
-                "progressToken": {
-                  "$ref": "#/$defs/ProgressToken"
-                }
-              },
-              "additionalProperties": false
-            }
-          ],
-          "description": "See [General fields: `_meta`](/specification/draft/basic/index#meta) for notes on `_meta` usage."
-        }
-      },
-      "additionalProperties": false,
-      "description": "Common params for any request."
-    },
-    "Request": {
-      "type": "object",
-      "properties": {
-        "method": {
-          "type": "string"
-        },
-        "params": {
-          "type": "object",
-          "propertyNames": {
-            "type": "string"
-          },
-          "additionalProperties": {}
-        }
-      },
-      "required": [
-        "method"
-      ],
-      "additionalProperties": false,
-      "description": "/** @internal */"
-    },
-    "ResourceContents": {
-      "type": "object",
-      "properties": {
-        "uri": {
-          "type": "string",
-          "description": "The URI of this resource."
-        },
-        "mimeType": {
-          "type": "string",
-          "description": "The MIME type of this resource, if known."
-        },
-        "_meta": {
-          "type": "object",
-          "propertyNames": {
-            "type": "string"
-          },
-          "additionalProperties": {},
-          "description": "See [General fields: `_meta`](/specification/draft/basic/index#meta) for notes on `_meta` usage."
-        }
-      },
-      "required": [
-        "uri"
-      ],
-      "additionalProperties": false,
-      "description": "The contents of a specific resource or sub-resource."
-    },
-    "ResourceLink": {
-      "type": "object",
-      "properties": {
-        "name": {
-          "type": "string",
-          "description": "Intended for programmatic or logical use, but used as a display name in past specs or fallback (if title isn't present)."
-        },
-        "title": {
-          "type": "string",
-          "description": "Intended for UI and end-user contexts — optimized to be human-readable and easily understood,\neven by those unfamiliar with domain-specific terminology.\n\nIf not provided, the name should be used for display (except for Tool,\nwhere `annotations.title` should be given precedence over using `name`,\nif present)."
-        },
-        "icons": {
-          "type": "array",
-          "items": {
-            "$ref": "#/$defs/Icon"
-          },
-          "description": "Optional set of sized icons that the client can display in a user interface.\n\nClients that support rendering icons MUST support at least the following MIME types:\n- `image/png` - PNG images (safe, universal compatibility)\n- `image/jpeg` (and `image/jpg`) - JPEG images (safe, universal compatibility)\n\nClients that support rendering icons SHOULD also support:\n- `image/svg+xml` - SVG images (scalable but requires security precautions)\n- `image/webp` - WebP images (modern, efficient format)"
-        },
-        "uri": {
-          "type": "string",
-          "description": "The URI of this resource."
-        },
-        "description": {
-          "type": "string",
-          "description": "A description of what this resource represents.\n\nThis can be used by clients to improve the LLM's understanding of available resources. It can be thought of like a \"hint\" to the model."
-        },
-        "mimeType": {
-          "type": "string",
-          "description": "The MIME type of this resource, if known."
-        },
-        "annotations": {
-          "$ref": "#/$defs/Annotations",
-          "description": "Optional annotations for the client."
-        },
-        "size": {
-          "type": "number",
-          "description": "The size of the raw resource content, in bytes (i.e., before base64 encoding or any tokenization), if known.\n\nThis can be used by Hosts to display file sizes and estimate context window usage."
-        },
-        "_meta": {
-          "type": "object",
-          "propertyNames": {
-            "type": "string"
-          },
-          "additionalProperties": {},
-          "description": "See [General fields: `_meta`](/specification/draft/basic/index#meta) for notes on `_meta` usage."
-        },
-        "type": {
-          "type": "string",
-          "const": "resource_link"
-        }
-      },
-      "required": [
-        "name",
-        "uri",
-        "type"
-      ],
-      "additionalProperties": false,
-      "description": "A resource that the server is capable of reading, included in a prompt or tool call result.\n\nNote: resource links returned by tools are not guaranteed to appear in the results of `resources/list` requests."
-    },
-    "ResourceListChangedNotification": {
-      "type": "object",
-      "properties": {
-        "method": {
-          "type": "string",
-          "const": "notifications/resources/list_changed"
-        },
-        "params": {
-          "$ref": "#/$defs/NotificationParams"
-        },
-        "jsonrpc": {}
-      },
-      "required": [
-        "method",
-        "jsonrpc"
-      ],
-      "additionalProperties": false,
-      "description": "An optional notification from the server to the client, informing it that the list of resources it can read from has changed. This may be issued by servers without any previous subscription from the client."
-    },
-    "ResourceRequestParams": {
-      "type": "object",
-      "properties": {
-        "_meta": {
-          "allOf": [
-            {
-              "type": "object",
-              "propertyNames": {
-                "type": "string"
-              },
-              "additionalProperties": {}
-            },
-            {
-              "type": "object",
-              "properties": {
-                "progressToken": {
-                  "$ref": "#/$defs/ProgressToken"
-                }
-              },
-              "additionalProperties": false
-            }
-          ],
-          "description": "See [General fields: `_meta`](/specification/draft/basic/index#meta) for notes on `_meta` usage."
-        },
-<<<<<<< HEAD
-        "uri": {
-          "type": "string",
-          "description": "The URI of the resource. The URI can use any protocol; it is up to the server how to interpret it."
-        }
-      },
-      "required": [
-        "uri"
-      ],
-      "additionalProperties": false,
-      "description": "Common parameters when working with resources."
-    },
-    "Resource": {
-      "type": "object",
-      "properties": {
-        "name": {
-          "type": "string",
-          "description": "Intended for programmatic or logical use, but used as a display name in past specs or fallback (if title isn't present)."
-        },
-        "title": {
-          "type": "string",
-          "description": "Intended for UI and end-user contexts — optimized to be human-readable and easily understood,\neven by those unfamiliar with domain-specific terminology.\n\nIf not provided, the name should be used for display (except for Tool,\nwhere `annotations.title` should be given precedence over using `name`,\nif present)."
-        },
-        "icons": {
-          "type": "array",
-          "items": {
-            "$ref": "#/$defs/Icon"
-          },
-          "description": "Optional set of sized icons that the client can display in a user interface.\n\nClients that support rendering icons MUST support at least the following MIME types:\n- `image/png` - PNG images (safe, universal compatibility)\n- `image/jpeg` (and `image/jpg`) - JPEG images (safe, universal compatibility)\n\nClients that support rendering icons SHOULD also support:\n- `image/svg+xml` - SVG images (scalable but requires security precautions)\n- `image/webp` - WebP images (modern, efficient format)"
-        },
-        "uri": {
-          "type": "string",
-          "description": "The URI of this resource."
-        },
-        "description": {
-          "type": "string",
-          "description": "A description of what this resource represents.\n\nThis can be used by clients to improve the LLM's understanding of available resources. It can be thought of like a \"hint\" to the model."
-        },
-        "mimeType": {
-          "type": "string",
-          "description": "The MIME type of this resource, if known."
-        },
-        "annotations": {
-          "$ref": "#/$defs/Annotations",
-          "description": "Optional annotations for the client."
-        },
-        "size": {
-          "type": "number",
-          "description": "The size of the raw resource content, in bytes (i.e., before base64 encoding or any tokenization), if known.\n\nThis can be used by Hosts to display file sizes and estimate context window usage."
-        },
-        "_meta": {
-          "type": "object",
-          "propertyNames": {
-            "type": "string"
-          },
-          "additionalProperties": {},
-          "description": "See [General fields: `_meta`](/specification/draft/basic/index#meta) for notes on `_meta` usage."
-        }
-      },
-      "required": [
-        "name",
-        "uri"
-      ],
-      "additionalProperties": false,
-      "description": "A known resource that the server is capable of reading."
-    },
-    "ResourceTemplateReference": {
-      "type": "object",
-      "properties": {
-        "type": {
-          "type": "string",
-          "const": "ref/resource"
-        },
-        "uri": {
-          "type": "string",
-          "description": "The URI or URI template of the resource."
-        }
-      },
-      "required": [
-        "type",
-        "uri"
-      ],
-      "additionalProperties": false,
-      "description": "A reference to a resource or resource template definition."
-    },
-    "ResourceTemplate": {
-      "type": "object",
-      "properties": {
-        "name": {
-          "type": "string",
-          "description": "Intended for programmatic or logical use, but used as a display name in past specs or fallback (if title isn't present)."
-        },
-        "title": {
-          "type": "string",
-          "description": "Intended for UI and end-user contexts — optimized to be human-readable and easily understood,\neven by those unfamiliar with domain-specific terminology.\n\nIf not provided, the name should be used for display (except for Tool,\nwhere `annotations.title` should be given precedence over using `name`,\nif present)."
-        },
-        "icons": {
-          "type": "array",
-          "items": {
-            "$ref": "#/$defs/Icon"
-          },
-          "description": "Optional set of sized icons that the client can display in a user interface.\n\nClients that support rendering icons MUST support at least the following MIME types:\n- `image/png` - PNG images (safe, universal compatibility)\n- `image/jpeg` (and `image/jpg`) - JPEG images (safe, universal compatibility)\n\nClients that support rendering icons SHOULD also support:\n- `image/svg+xml` - SVG images (scalable but requires security precautions)\n- `image/webp` - WebP images (modern, efficient format)"
-        },
-        "uriTemplate": {
-          "type": "string",
-          "description": "A URI template (according to RFC 6570) that can be used to construct resource URIs."
-        },
-        "description": {
-          "type": "string",
-          "description": "A description of what this template is for.\n\nThis can be used by clients to improve the LLM's understanding of available resources. It can be thought of like a \"hint\" to the model."
-        },
-        "mimeType": {
-          "type": "string",
-          "description": "The MIME type for all resources that match this template. This should only be included if all resources matching this template have the same type."
-        },
-        "annotations": {
-          "$ref": "#/$defs/Annotations",
-          "description": "Optional annotations for the client."
-        },
-        "_meta": {
-          "type": "object",
-          "propertyNames": {
-            "type": "string"
-          },
-          "additionalProperties": {},
-          "description": "See [General fields: `_meta`](/specification/draft/basic/index#meta) for notes on `_meta` usage."
-        }
-      },
-      "required": [
-        "name",
-        "uriTemplate"
-      ],
-      "additionalProperties": false,
-      "description": "A template description for resources available on the server."
-    },
-    "ResourceUpdatedNotificationParams": {
-      "type": "object",
-      "properties": {
-        "_meta": {
-          "type": "object",
-          "propertyNames": {
-            "type": "string"
-          },
-          "additionalProperties": {},
-          "description": "See [General fields: `_meta`](/specification/draft/basic/index#meta) for notes on `_meta` usage."
-=======
+        },
+        "Root": {
+            "description": "Represents a root directory or file that the server can operate on.",
+            "properties": {
+                "_meta": {
+                    "additionalProperties": {},
+                    "description": "See [General fields: `_meta`](/specification/draft/basic/index#meta) for notes on `_meta` usage.",
+                    "type": "object"
+                },
+                "name": {
+                    "description": "An optional name for the root. This can be used to provide a human-readable\nidentifier for the root, which may be useful for display purposes or for\nreferencing the root in other parts of the application.",
+                    "type": "string"
+                },
+                "uri": {
+                    "description": "The URI identifying the root. This *must* start with file:// for now.\nThis restriction may be relaxed in future versions of the protocol to allow\nother URI schemes.",
+                    "format": "uri",
+                    "type": "string"
+                }
+            },
+            "required": [
+                "uri"
+            ],
+            "type": "object"
+        },
+        "RootsListChangedNotification": {
+            "description": "A notification from the client to the server, informing it that the list of roots has changed.\nThis notification should be sent whenever the client adds, removes, or modifies any root.\nThe server should then request an updated list of roots using the ListRootsRequest.",
+            "properties": {
+                "jsonrpc": {
+                    "const": "2.0",
+                    "type": "string"
+                },
+                "method": {
+                    "const": "notifications/roots/list_changed",
+                    "type": "string"
+                },
+                "params": {
+                    "$ref": "#/definitions/NotificationParams"
+                }
+            },
+            "required": [
+                "jsonrpc",
+                "method"
+            ],
+            "type": "object"
+        },
+        "SamplingMessage": {
+            "description": "Describes a message issued to or received from an LLM API.",
+            "properties": {
+                "content": {
+                    "anyOf": [
+                        {
+                            "$ref": "#/definitions/TextContent"
+                        },
+                        {
+                            "$ref": "#/definitions/ImageContent"
+                        },
+                        {
+                            "$ref": "#/definitions/AudioContent"
+                        }
+                    ]
+                },
+                "role": {
+                    "$ref": "#/definitions/Role"
+                }
+            },
+            "required": [
+                "content",
+                "role"
+            ],
+            "type": "object"
+        },
+        "ServerCapabilities": {
+            "description": "Capabilities that a server may support. Known capabilities are defined here, in this schema, but this is not a closed set: any server can define its own, additional capabilities.",
+            "properties": {
+                "completions": {
+                    "additionalProperties": true,
+                    "description": "Present if the server supports argument autocompletion suggestions.",
+                    "properties": {},
+                    "type": "object"
+                },
+                "experimental": {
+                    "additionalProperties": {
+                        "additionalProperties": true,
+                        "properties": {},
+                        "type": "object"
+                    },
+                    "description": "Experimental, non-standard capabilities that the server supports.",
+                    "type": "object"
+                },
+                "logging": {
+                    "additionalProperties": true,
+                    "description": "Present if the server supports sending log messages to the client.",
+                    "properties": {},
+                    "type": "object"
+                },
+                "prompts": {
+                    "description": "Present if the server offers any prompt templates.",
+                    "properties": {
+                        "listChanged": {
+                            "description": "Whether this server supports notifications for changes to the prompt list.",
+                            "type": "boolean"
+                        }
+                    },
+                    "type": "object"
+                },
+                "resources": {
+                    "description": "Present if the server offers any resources to read.",
+                    "properties": {
+                        "listChanged": {
+                            "description": "Whether this server supports notifications for changes to the resource list.",
+                            "type": "boolean"
+                        },
+                        "subscribe": {
+                            "description": "Whether this server supports subscribing to resource updates.",
+                            "type": "boolean"
+                        }
+                    },
+                    "type": "object"
+                },
+                "tools": {
+                    "description": "Present if the server offers any tools to call.",
+                    "properties": {
+                        "listChanged": {
+                            "description": "Whether this server supports notifications for changes to the tool list.",
+                            "type": "boolean"
+                        }
+                    },
+                    "type": "object"
+                }
+            },
+            "type": "object"
+        },
+        "ServerNotification": {
+            "anyOf": [
+                {
+                    "$ref": "#/definitions/CancelledNotification"
+                },
+                {
+                    "$ref": "#/definitions/ProgressNotification"
+                },
+                {
+                    "$ref": "#/definitions/ResourceListChangedNotification"
+                },
+                {
+                    "$ref": "#/definitions/ResourceUpdatedNotification"
+                },
+                {
+                    "$ref": "#/definitions/PromptListChangedNotification"
+                },
+                {
+                    "$ref": "#/definitions/ToolListChangedNotification"
+                },
+                {
+                    "$ref": "#/definitions/LoggingMessageNotification"
+                }
+            ]
+        },
+        "ServerRequest": {
+            "anyOf": [
+                {
+                    "$ref": "#/definitions/PingRequest"
+                },
+                {
+                    "$ref": "#/definitions/CreateMessageRequest"
+                },
+                {
+                    "$ref": "#/definitions/ListRootsRequest"
+                },
+                {
+                    "$ref": "#/definitions/ElicitRequest"
+                }
+            ]
+        },
+        "ServerResult": {
+            "anyOf": [
+                {
+                    "$ref": "#/definitions/Result"
+                },
+                {
+                    "$ref": "#/definitions/InitializeResult"
+                },
+                {
+                    "$ref": "#/definitions/ListResourcesResult"
+                },
+                {
+                    "$ref": "#/definitions/ListResourceTemplatesResult"
+                },
+                {
+                    "$ref": "#/definitions/ReadResourceResult"
+                },
+                {
+                    "$ref": "#/definitions/ListPromptsResult"
+                },
+                {
+                    "$ref": "#/definitions/GetPromptResult"
+                },
+                {
+                    "$ref": "#/definitions/ListToolsResult"
+                },
+                {
+                    "$ref": "#/definitions/CallToolResult"
+                },
+                {
+                    "$ref": "#/definitions/CompleteResult"
+                }
+            ]
+        },
+        "SetLevelRequest": {
+            "description": "A request from the client to the server, to enable or adjust logging.",
+            "properties": {
+                "id": {
+                    "$ref": "#/definitions/RequestId"
+                },
+                "jsonrpc": {
+                    "const": "2.0",
+                    "type": "string"
+                },
+                "method": {
+                    "const": "logging/setLevel",
+                    "type": "string"
+                },
+                "params": {
+                    "$ref": "#/definitions/SetLevelRequestParams"
+                }
+            },
+            "required": [
+                "id",
+                "jsonrpc",
+                "method",
+                "params"
+            ],
+            "type": "object"
+        },
+        "SetLevelRequestParams": {
+            "description": "Parameters for a `logging/setLevel` request.",
+            "properties": {
+                "_meta": {
+                    "additionalProperties": {},
+                    "description": "See [General fields: `_meta`](/specification/draft/basic/index#meta) for notes on `_meta` usage.",
+                    "properties": {
+                        "progressToken": {
+                            "$ref": "#/definitions/ProgressToken",
+                            "description": "If specified, the caller is requesting out-of-band progress notifications for this request (as represented by notifications/progress). The value of this parameter is an opaque token that will be attached to any subsequent notifications. The receiver is not obligated to provide these notifications."
+                        }
+                    },
+                    "type": "object"
+                },
+                "level": {
+                    "$ref": "#/definitions/LoggingLevel",
+                    "description": "The level of logging that the client wants to receive from the server. The server should send all logs at this level and higher (i.e., more severe) to the client as notifications/message."
+                }
+            },
+            "required": [
+                "level"
+            ],
+            "type": "object"
+        },
         "SingleSelectEnumSchema": {
             "anyOf": [
                 {
@@ -4361,228 +2705,85 @@
                 "type"
             ],
             "type": "object"
->>>>>>> e79ae19d
-        },
-        "uri": {
-          "type": "string",
-          "description": "The URI of the resource that has been updated. This might be a sub-resource of the one that the client actually subscribed to."
-        }
-      },
-      "required": [
-        "uri"
-      ],
-      "additionalProperties": false,
-      "description": "Parameters for a `notifications/resources/updated` notification."
-    },
-    "ResourceUpdatedNotification": {
-      "type": "object",
-      "properties": {
-        "method": {
-          "type": "string",
-          "const": "notifications/resources/updated"
-        },
-        "params": {
-          "$ref": "#/$defs/ResourceUpdatedNotificationParams"
-        },
-        "jsonrpc": {}
-      },
-      "required": [
-        "method",
-        "params",
-        "jsonrpc"
-      ],
-      "additionalProperties": false,
-      "description": "A notification from the server to the client, informing it that a resource has changed and may need to be read again. This should only be sent if the client previously sent a resources/subscribe request."
-    },
-    "Result": {
-      "allOf": [
-        {
-          "type": "object",
-          "propertyNames": {
-            "type": "string"
-          },
-          "additionalProperties": {}
-        },
-        {
-          "type": "object",
-          "properties": {
-            "_meta": {
-              "type": "object",
-              "propertyNames": {
-                "type": "string"
-              },
-              "additionalProperties": {},
-              "description": "See [General fields: `_meta`](/specification/draft/basic/index#meta) for notes on `_meta` usage."
-            }
-          },
-          "additionalProperties": false
-        }
-      ]
-    },
-    "Role": {
-      "anyOf": [
-        {
-          "type": "string",
-          "const": "user"
-        },
-        {
-          "type": "string",
-          "const": "assistant"
-        }
-      ],
-      "description": "The sender or recipient of messages and data in a conversation."
-    },
-    "Root": {
-      "type": "object",
-      "properties": {
-        "uri": {
-          "type": "string",
-          "description": "The URI identifying the root. This *must* start with file:// for now.\nThis restriction may be relaxed in future versions of the protocol to allow\nother URI schemes."
-        },
-        "name": {
-          "type": "string",
-          "description": "An optional name for the root. This can be used to provide a human-readable\nidentifier for the root, which may be useful for display purposes or for\nreferencing the root in other parts of the application."
-        },
-        "_meta": {
-          "type": "object",
-          "propertyNames": {
-            "type": "string"
-          },
-          "additionalProperties": {},
-          "description": "See [General fields: `_meta`](/specification/draft/basic/index#meta) for notes on `_meta` usage."
-        }
-      },
-      "required": [
-        "uri"
-      ],
-      "additionalProperties": false,
-      "description": "Represents a root directory or file that the server can operate on."
-    },
-    "RootsListChangedNotification": {
-      "type": "object",
-      "properties": {
-        "method": {
-          "type": "string",
-          "const": "notifications/roots/list_changed"
-        },
-        "params": {
-          "$ref": "#/$defs/NotificationParams"
-        },
-        "jsonrpc": {}
-      },
-      "required": [
-        "method",
-        "jsonrpc"
-      ],
-      "additionalProperties": false,
-      "description": "A notification from the client to the server, informing it that the list of roots has changed.\nThis notification should be sent whenever the client adds, removes, or modifies any root.\nThe server should then request an updated list of roots using the ListRootsRequest."
-    },
-    "SamplingMessage": {
-      "type": "object",
-      "properties": {
-        "role": {
-          "$ref": "#/$defs/Role"
-        },
-        "content": {
-          "anyOf": [
-            {
-              "$ref": "#/$defs/TextContent"
-            },
-            {
-              "$ref": "#/$defs/ImageContent"
-            },
-            {
-              "$ref": "#/$defs/AudioContent"
-            }
-          ]
-        }
-      },
-      "required": [
-        "role",
-        "content"
-      ],
-      "additionalProperties": false,
-      "description": "Describes a message issued to or received from an LLM API."
-    },
-    "ServerCapabilities": {
-      "type": "object",
-      "properties": {
-        "experimental": {
-          "type": "object",
-          "propertyNames": {
-            "type": "string"
-          },
-          "additionalProperties": {
-            "type": "object",
-            "propertyNames": {
-              "type": "string"
-            },
-            "additionalProperties": {}
-          },
-          "description": "Experimental, non-standard capabilities that the server supports."
-        },
-        "logging": {
-          "type": "object",
-          "propertyNames": {
-            "type": "string"
-          },
-          "additionalProperties": {},
-          "description": "Present if the server supports sending log messages to the client."
-        },
-        "completions": {
-          "type": "object",
-          "propertyNames": {
-            "type": "string"
-          },
-          "additionalProperties": {},
-          "description": "Present if the server supports argument autocompletion suggestions."
-        },
-        "prompts": {
-          "type": "object",
-          "properties": {
-            "listChanged": {
-              "type": "boolean"
-            }
-          },
-          "additionalProperties": false,
-          "description": "Present if the server offers any prompt templates."
-        },
-        "resources": {
-          "type": "object",
-          "properties": {
-            "subscribe": {
-              "type": "boolean"
-            },
-            "listChanged": {
-              "type": "boolean"
-            }
-          },
-          "additionalProperties": false,
-          "description": "Present if the server offers any resources to read."
-        },
-        "tools": {
-          "type": "object",
-          "properties": {
-            "listChanged": {
-              "type": "boolean"
-            }
-          },
-          "additionalProperties": false,
-          "description": "Present if the server offers any tools to call."
-        }
-      },
-      "additionalProperties": false,
-      "description": "Capabilities that a server may support. Known capabilities are defined here, in this schema, but this is not a closed set: any server can define its own, additional capabilities."
-    },
-    "ServerNotification": {
-      "anyOf": [
-        {
-          "$ref": "#/$defs/CancelledNotification"
-        },
-<<<<<<< HEAD
-        {
-          "$ref": "#/$defs/ProgressNotification"
-=======
+        },
+        "SubscribeRequest": {
+            "description": "Sent from the client to request resources/updated notifications from the server whenever a particular resource changes.",
+            "properties": {
+                "id": {
+                    "$ref": "#/definitions/RequestId"
+                },
+                "jsonrpc": {
+                    "const": "2.0",
+                    "type": "string"
+                },
+                "method": {
+                    "const": "resources/subscribe",
+                    "type": "string"
+                },
+                "params": {
+                    "$ref": "#/definitions/SubscribeRequestParams"
+                }
+            },
+            "required": [
+                "id",
+                "jsonrpc",
+                "method",
+                "params"
+            ],
+            "type": "object"
+        },
+        "SubscribeRequestParams": {
+            "description": "Parameters for a `resources/subscribe` request.",
+            "properties": {
+                "_meta": {
+                    "additionalProperties": {},
+                    "description": "See [General fields: `_meta`](/specification/draft/basic/index#meta) for notes on `_meta` usage.",
+                    "properties": {
+                        "progressToken": {
+                            "$ref": "#/definitions/ProgressToken",
+                            "description": "If specified, the caller is requesting out-of-band progress notifications for this request (as represented by notifications/progress). The value of this parameter is an opaque token that will be attached to any subsequent notifications. The receiver is not obligated to provide these notifications."
+                        }
+                    },
+                    "type": "object"
+                },
+                "uri": {
+                    "description": "The URI of the resource. The URI can use any protocol; it is up to the server how to interpret it.",
+                    "format": "uri",
+                    "type": "string"
+                }
+            },
+            "required": [
+                "uri"
+            ],
+            "type": "object"
+        },
+        "TextContent": {
+            "description": "Text provided to or from an LLM.",
+            "properties": {
+                "_meta": {
+                    "additionalProperties": {},
+                    "description": "See [General fields: `_meta`](/specification/draft/basic/index#meta) for notes on `_meta` usage.",
+                    "type": "object"
+                },
+                "annotations": {
+                    "$ref": "#/definitions/Annotations",
+                    "description": "Optional annotations for the client."
+                },
+                "text": {
+                    "description": "The text content of the message.",
+                    "type": "string"
+                },
+                "type": {
+                    "const": "text",
+                    "type": "string"
+                }
+            },
+            "required": [
+                "text",
+                "type"
+            ],
+            "type": "object"
+        },
         "TextResourceContents": {
             "properties": {
                 "_meta": {
@@ -4841,511 +3042,73 @@
                 }
             },
             "type": "object"
->>>>>>> e79ae19d
-        },
-        {
-          "$ref": "#/$defs/LoggingMessageNotification"
-        },
-        {
-          "$ref": "#/$defs/ResourceUpdatedNotification"
-        },
-        {
-          "$ref": "#/$defs/ResourceListChangedNotification"
-        },
-        {
-          "$ref": "#/$defs/ToolListChangedNotification"
-        },
-        {
-          "$ref": "#/$defs/PromptListChangedNotification"
-        }
-      ],
-      "description": "/** @internal */"
-    },
-    "ServerRequest": {
-      "anyOf": [
-        {
-          "$ref": "#/$defs/PingRequest"
-        },
-        {
-          "$ref": "#/$defs/CreateMessageRequest"
-        },
-        {
-          "$ref": "#/$defs/ListRootsRequest"
-        },
-        {
-          "$ref": "#/$defs/ElicitRequest"
-        }
-      ],
-      "description": "/** @internal */"
-    },
-    "ServerResult": {
-      "anyOf": [
-        {
-          "$ref": "#/$defs/Result"
-        },
-        {
-          "$ref": "#/$defs/InitializeResult"
-        },
-        {
-          "$ref": "#/$defs/CompleteResult"
-        },
-        {
-          "$ref": "#/$defs/GetPromptResult"
-        },
-        {
-          "$ref": "#/$defs/ListPromptsResult"
-        },
-        {
-          "$ref": "#/$defs/ListResourceTemplatesResult"
-        },
-        {
-          "$ref": "#/$defs/ListResourcesResult"
-        },
-        {
-          "$ref": "#/$defs/ReadResourceResult"
-        },
-        {
-          "$ref": "#/$defs/CallToolResult"
-        },
-        {
-          "$ref": "#/$defs/ListToolsResult"
-        }
-      ],
-      "description": "/** @internal */"
-    },
-    "SetLevelRequestParams": {
-      "type": "object",
-      "properties": {
-        "_meta": {
-          "allOf": [
-            {
-              "type": "object",
-              "propertyNames": {
-                "type": "string"
-              },
-              "additionalProperties": {}
-            },
-            {
-              "type": "object",
-              "properties": {
-                "progressToken": {
-                  "$ref": "#/$defs/ProgressToken"
-                }
-              },
-              "additionalProperties": false
-            }
-          ],
-          "description": "See [General fields: `_meta`](/specification/draft/basic/index#meta) for notes on `_meta` usage."
-        },
-        "level": {
-          "$ref": "#/$defs/LoggingLevel",
-          "description": "The level of logging that the client wants to receive from the server. The server should send all logs at this level and higher (i.e., more severe) to the client as notifications/message."
-        }
-      },
-      "required": [
-        "level"
-      ],
-      "additionalProperties": false,
-      "description": "Parameters for a `logging/setLevel` request."
-    },
-    "SetLevelRequest": {
-      "type": "object",
-      "properties": {
-        "method": {
-          "type": "string",
-          "const": "logging/setLevel"
-        },
-        "params": {
-          "$ref": "#/$defs/SetLevelRequestParams"
-        },
-        "jsonrpc": {},
-        "id": {
-          "$ref": "#/$defs/RequestId"
-        }
-      },
-      "required": [
-        "method",
-        "params",
-        "jsonrpc",
-        "id"
-      ],
-      "additionalProperties": false,
-      "description": "A request from the client to the server, to enable or adjust logging."
-    },
-    "StringSchema": {
-      "type": "object",
-      "properties": {
-        "type": {
-          "type": "string",
-          "const": "string"
-        },
-        "title": {
-          "type": "string"
-        },
-        "description": {
-          "type": "string"
-        },
-        "minLength": {
-          "type": "number"
-        },
-        "maxLength": {
-          "type": "number"
-        },
-        "format": {
-          "anyOf": [
-            {
-              "type": "string",
-              "const": "email"
-            },
-            {
-              "type": "string",
-              "const": "uri"
-            },
-            {
-              "type": "string",
-              "const": "date"
-            },
-            {
-              "type": "string",
-              "const": "date-time"
-            }
-          ]
-        },
-        "default": {
-          "type": "string"
-        }
-      },
-      "required": [
-        "type"
-      ],
-      "additionalProperties": false
-    },
-    "SubscribeRequestParams": {
-      "type": "object",
-      "properties": {
-        "_meta": {
-          "allOf": [
-            {
-              "type": "object",
-              "propertyNames": {
-                "type": "string"
-              },
-              "additionalProperties": {}
-            },
-            {
-              "type": "object",
-              "properties": {
-                "progressToken": {
-                  "$ref": "#/$defs/ProgressToken"
-                }
-              },
-              "additionalProperties": false
-            }
-          ]
-        },
-        "uri": {
-          "type": "string"
-        }
-      },
-      "required": [
-        "uri"
-      ],
-      "additionalProperties": false,
-      "description": "Parameters for a `resources/subscribe` request."
-    },
-    "SubscribeRequest": {
-      "type": "object",
-      "properties": {
-        "method": {
-          "type": "string",
-          "const": "resources/subscribe"
-        },
-        "params": {
-          "$ref": "#/$defs/UnsubscribeRequestParams"
-        },
-        "jsonrpc": {},
-        "id": {
-          "$ref": "#/$defs/RequestId"
-        }
-      },
-      "required": [
-        "method",
-        "params",
-        "jsonrpc",
-        "id"
-      ],
-      "additionalProperties": false,
-      "description": "Sent from the client to request resources/updated notifications from the server whenever a particular resource changes."
-    },
-    "TextContent": {
-      "type": "object",
-      "properties": {
-        "type": {
-          "type": "string",
-          "const": "text"
-        },
-        "text": {
-          "type": "string",
-          "description": "The text content of the message."
-        },
-        "annotations": {
-          "$ref": "#/$defs/Annotations",
-          "description": "Optional annotations for the client."
-        },
-        "_meta": {
-          "type": "object",
-          "propertyNames": {
-            "type": "string"
-          },
-          "additionalProperties": {},
-          "description": "See [General fields: `_meta`](/specification/draft/basic/index#meta) for notes on `_meta` usage."
-        }
-      },
-      "required": [
-        "type",
-        "text"
-      ],
-      "additionalProperties": false,
-      "description": "Text provided to or from an LLM."
-    },
-    "TextResourceContents": {
-      "type": "object",
-      "properties": {
-        "uri": {
-          "type": "string",
-          "description": "The URI of this resource."
-        },
-        "mimeType": {
-          "type": "string",
-          "description": "The MIME type of this resource, if known."
-        },
-        "_meta": {
-          "type": "object",
-          "propertyNames": {
-            "type": "string"
-          },
-          "additionalProperties": {},
-          "description": "See [General fields: `_meta`](/specification/draft/basic/index#meta) for notes on `_meta` usage."
-        },
-        "text": {
-          "type": "string",
-          "description": "The text of the item. This must only be set if the item can actually be represented as text (not binary data)."
-        }
-      },
-      "required": [
-        "uri",
-        "text"
-      ],
-      "additionalProperties": false
-    },
-    "ToolAnnotations": {
-      "type": "object",
-      "properties": {
-        "title": {
-          "type": "string",
-          "description": "A human-readable title for the tool."
-        },
-        "readOnlyHint": {
-          "type": "boolean",
-          "description": "If true, the tool does not modify its environment.\n\nDefault: false"
-        },
-        "destructiveHint": {
-          "type": "boolean",
-          "description": "If true, the tool may perform destructive updates to its environment.\nIf false, the tool performs only additive updates.\n\n(This property is meaningful only when `readOnlyHint == false`)\n\nDefault: true"
-        },
-        "idempotentHint": {
-          "type": "boolean",
-          "description": "If true, calling the tool repeatedly with the same arguments\nwill have no additional effect on its environment.\n\n(This property is meaningful only when `readOnlyHint == false`)\n\nDefault: false"
-        },
-        "openWorldHint": {
-          "type": "boolean",
-          "description": "If true, this tool may interact with an \"open world\" of external\nentities. If false, the tool's domain of interaction is closed.\nFor example, the world of a web search tool is open, whereas that\nof a memory tool is not.\n\nDefault: true"
-        }
-      },
-      "additionalProperties": false,
-      "description": "Additional properties describing a Tool to clients.\n\nNOTE: all properties in ToolAnnotations are **hints**.\nThey are not guaranteed to provide a faithful description of\ntool behavior (including descriptive properties like `title`).\n\nClients should never make tool use decisions based on ToolAnnotations\nreceived from untrusted servers."
-    },
-    "ToolListChangedNotification": {
-      "type": "object",
-      "properties": {
-        "method": {
-          "type": "string",
-          "const": "notifications/tools/list_changed"
-        },
-        "params": {
-          "$ref": "#/$defs/NotificationParams"
-        },
-        "jsonrpc": {}
-      },
-      "required": [
-        "method",
-        "jsonrpc"
-      ],
-      "additionalProperties": false,
-      "description": "An optional notification from the server to the client, informing it that the list of tools it offers has changed. This may be issued by servers without any previous subscription from the client."
-    },
-    "Tool": {
-      "type": "object",
-      "properties": {
-        "name": {
-          "type": "string",
-          "description": "Intended for programmatic or logical use, but used as a display name in past specs or fallback (if title isn't present)."
-        },
-        "title": {
-          "type": "string",
-          "description": "Intended for UI and end-user contexts — optimized to be human-readable and easily understood,\neven by those unfamiliar with domain-specific terminology.\n\nIf not provided, the name should be used for display (except for Tool,\nwhere `annotations.title` should be given precedence over using `name`,\nif present)."
-        },
-        "icons": {
-          "type": "array",
-          "items": {
-            "$ref": "#/$defs/Icon"
-          },
-          "description": "Optional set of sized icons that the client can display in a user interface.\n\nClients that support rendering icons MUST support at least the following MIME types:\n- `image/png` - PNG images (safe, universal compatibility)\n- `image/jpeg` (and `image/jpg`) - JPEG images (safe, universal compatibility)\n\nClients that support rendering icons SHOULD also support:\n- `image/svg+xml` - SVG images (scalable but requires security precautions)\n- `image/webp` - WebP images (modern, efficient format)"
-        },
-        "description": {
-          "type": "string",
-          "description": "A human-readable description of the tool.\n\nThis can be used by clients to improve the LLM's understanding of available tools. It can be thought of like a \"hint\" to the model."
-        },
-        "inputSchema": {
-          "type": "object",
-          "properties": {
-            "$schema": {
-              "type": "string"
-            },
-            "type": {
-              "type": "string",
-              "const": "object"
-            },
-            "properties": {
-              "type": "object",
-              "propertyNames": {
-                "type": "string"
-              },
-              "additionalProperties": {
-                "type": "object",
-                "propertyNames": {
-                  "type": "string"
-                },
-                "additionalProperties": {}
-              }
-            },
-            "required": {
-              "type": "array",
-              "items": {
-                "type": "string"
-              }
-            }
-          },
-          "required": [
-            "type"
-          ],
-          "additionalProperties": false,
-          "description": "A JSON Schema object defining the expected parameters for the tool."
-        },
-        "outputSchema": {
-          "type": "object",
-          "properties": {
-            "$schema": {
-              "type": "string"
-            },
-            "type": {
-              "type": "string",
-              "const": "object"
-            },
-            "properties": {
-              "type": "object",
-              "propertyNames": {
-                "type": "string"
-              },
-              "additionalProperties": {
-                "type": "object",
-                "propertyNames": {
-                  "type": "string"
-                },
-                "additionalProperties": {}
-              }
-            },
-            "required": {
-              "type": "array",
-              "items": {
-                "type": "string"
-              }
-            }
-          },
-          "required": [
-            "type"
-          ],
-          "additionalProperties": false,
-          "description": "An optional JSON Schema object defining the structure of the tool's output returned in\nthe structuredContent field of a CallToolResult.\n\nDefaults to JSON Schema 2020-12 when no explicit $schema is provided.\nCurrently restricted to type: \"object\" at the root level."
-        },
-        "annotations": {
-          "$ref": "#/$defs/ToolAnnotations",
-          "description": "Optional additional tool information.\n\nDisplay name precedence order is: title, annotations.title, then name."
-        },
-        "_meta": {
-          "type": "object",
-          "propertyNames": {
-            "type": "string"
-          },
-          "additionalProperties": {},
-          "description": "See [General fields: `_meta`](/specification/draft/basic/index#meta) for notes on `_meta` usage."
-        }
-      },
-      "required": [
-        "name",
-        "inputSchema"
-      ],
-      "additionalProperties": false,
-      "description": "Definition for a tool the client can call."
-    },
-    "UnsubscribeRequestParams": {
-      "type": "object",
-      "properties": {
-        "_meta": {
-          "allOf": [
-            {
-              "type": "object",
-              "propertyNames": {
-                "type": "string"
-              },
-              "additionalProperties": {}
-            },
-            {
-              "type": "object",
-              "properties": {
-                "progressToken": {
-                  "$ref": "#/$defs/ProgressToken"
-                }
-<<<<<<< HEAD
-              },
-              "additionalProperties": false
-            }
-          ]
-        },
-        "uri": {
-          "type": "string"
-        }
-      },
-      "required": [
-        "uri"
-      ],
-      "additionalProperties": false,
-      "description": "Parameters for a `resources/unsubscribe` request."
-    },
-    "UnsubscribeRequest": {
-      "type": "object",
-      "properties": {
-        "method": {
-          "type": "string",
-          "const": "resources/unsubscribe"
-        },
-        "params": {
-          "$ref": "#/$defs/UnsubscribeRequestParams"
-        },
-        "jsonrpc": {},
-        "id": {
-          "$ref": "#/$defs/RequestId"
-=======
+        },
+        "ToolListChangedNotification": {
+            "description": "An optional notification from the server to the client, informing it that the list of tools it offers has changed. This may be issued by servers without any previous subscription from the client.",
+            "properties": {
+                "jsonrpc": {
+                    "const": "2.0",
+                    "type": "string"
+                },
+                "method": {
+                    "const": "notifications/tools/list_changed",
+                    "type": "string"
+                },
+                "params": {
+                    "$ref": "#/definitions/NotificationParams"
+                }
+            },
+            "required": [
+                "jsonrpc",
+                "method"
+            ],
+            "type": "object"
+        },
+        "UnsubscribeRequest": {
+            "description": "Sent from the client to request cancellation of resources/updated notifications from the server. This should follow a previous resources/subscribe request.",
+            "properties": {
+                "id": {
+                    "$ref": "#/definitions/RequestId"
+                },
+                "jsonrpc": {
+                    "const": "2.0",
+                    "type": "string"
+                },
+                "method": {
+                    "const": "resources/unsubscribe",
+                    "type": "string"
+                },
+                "params": {
+                    "$ref": "#/definitions/UnsubscribeRequestParams"
+                }
+            },
+            "required": [
+                "id",
+                "jsonrpc",
+                "method",
+                "params"
+            ],
+            "type": "object"
+        },
+        "UnsubscribeRequestParams": {
+            "description": "Parameters for a `resources/unsubscribe` request.",
+            "properties": {
+                "_meta": {
+                    "additionalProperties": {},
+                    "description": "See [General fields: `_meta`](/specification/draft/basic/index#meta) for notes on `_meta` usage.",
+                    "properties": {
+                        "progressToken": {
+                            "$ref": "#/definitions/ProgressToken",
+                            "description": "If specified, the caller is requesting out-of-band progress notifications for this request (as represented by notifications/progress). The value of this parameter is an opaque token that will be attached to any subsequent notifications. The receiver is not obligated to provide these notifications."
+                        }
+                    },
+                    "type": "object"
+                },
+                "uri": {
+                    "description": "The URI of the resource. The URI can use any protocol; it is up to the server how to interpret it.",
+                    "format": "uri",
+                    "type": "string"
+                }
             },
             "required": [
                 "uri"
@@ -5442,17 +3205,6 @@
                 "type"
             ],
             "type": "object"
->>>>>>> e79ae19d
         }
-      },
-      "required": [
-        "method",
-        "params",
-        "jsonrpc",
-        "id"
-      ],
-      "additionalProperties": false,
-      "description": "Sent from the client to request cancellation of resources/updated notifications from the server. This should follow a previous resources/subscribe request."
     }
-  }
 }