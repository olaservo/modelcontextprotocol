--- conflicted
+++ resolved
@@ -45,11 +45,7 @@
 1. MCP authorization servers and MCP clients **SHOULD** support the OAuth 2.0 Dynamic Client Registration
    Protocol ([RFC7591](https://datatracker.ietf.org/doc/html/rfc7591)).
 
-<<<<<<< HEAD
-1. MCP servers **MUST** implement [OAuth 2.0 Protected Resource Metadata](https://datatracker.ietf.org/doc/html/rfc9728).
-=======
 1. MCP servers **MUST** implement OAuth 2.0 Protected Resource Metadata ([RFC9728](https://datatracker.ietf.org/doc/html/rfc9728)).
->>>>>>> 44029de4
    MCP clients **MUST** use OAuth 2.0 Protected Resource Metadata for authorization server discovery.
 
 1. MCP authorization servers and MCP clients **MUST** implement OAuth 2.0 Authorization
@@ -86,29 +82,20 @@
 clients can determine authorization server endpoints and supported capabilities.
 
 ### 2.3.1 Authorization Server Location
-<<<<<<< HEAD
-MCP servers **MUST** implement the [OAuth 2.0 Protected Resource Metadata](https://datatracker.ietf.org/doc/html/rfc9728)
-=======
+
 MCP servers **MUST** implement OAuth 2.0 Protected Resource Metadata ([RFC9728](https://datatracker.ietf.org/doc/html/rfc9728))
->>>>>>> 44029de4
 specification to indicate the locations of authorization servers. The Protected Resource Metadata document returned by the MCP server **MUST** include
 the `authorization_servers` field containing at least one authorization server.
 
 The specific use of `authorization_servers` is beyond the scope of this specification; implementers should consult
-<<<<<<< HEAD
-the [OAuth 2.0 Protected Resource Metadata](https://datatracker.ietf.org/doc/html/rfc9728) documentation for
-guidance on implementation details. Implementors should note that Protected Resource Metadata documents can define multiple authorization servers. The responsibility for selecting which authorization server to use lies with the MCP client, following the guidelines specified in
+OAuth 2.0 Protected Resource Metadata ([RFC9728](https://datatracker.ietf.org/doc/html/rfc9728)) for
+guidance on implementation details.
+
+Implementors should note that Protected Resource Metadata documents can define multiple authorization servers. The responsibility for selecting which authorization server to use lies with the MCP client, following the guidelines specified in
 [RFC9728 Section 7.6 "Authorization Servers"](https://datatracker.ietf.org/doc/html/rfc9728#name-authorization-servers).
-
-MCP servers **MUST** use the HTTP header `WWW-Authenticate` when returning a _401 Unauthorized_ to indicate the location of the resource server metadata URL
-as described in [OAuth 2.0 Protected Resource Metadata](https://datatracker.ietf.org/doc/html/rfc9728).
-=======
- OAuth 2.0 Protected Resource Metadata ([RFC9728](https://datatracker.ietf.org/doc/html/rfc9728)) for
-guidance on implementation details.
 
 MCP servers **MUST** use the HTTP header `WWW-Authenticate` when returning a _401 Unauthorized_ to indicate the location of the resource server metadata URL
 as described in OAuth 2.0 Protected Resource Metadata ([RFC9728](https://datatracker.ietf.org/doc/html/rfc9728)).
->>>>>>> 44029de4
 
 MCP clients **MUST** be able to parse `WWW-Authenticate` headers and respond appropriately to `HTTP 401 Unauthorized` responses from the MCP server.
 
