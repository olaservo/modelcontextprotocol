---
title: Lifecycle
---

<Info>**Protocol Revision**: draft</Info>

The Model Context Protocol (MCP) defines a rigorous lifecycle for client-server
connections that ensures proper capability negotiation and state management.

1. **Initialization**: Capability negotiation and protocol version agreement
2. **Operation**: Normal protocol communication
3. **Shutdown**: Graceful termination of the connection

```mermaid
sequenceDiagram
    participant Client
    participant Server

    Note over Client,Server: Initialization Phase
    activate Client
    Client->>+Server: initialize request
    Server-->>Client: initialize response
    Client--)Server: initialized notification

    Note over Client,Server: Operation Phase
    rect rgb(200, 220, 250)
        note over Client,Server: Normal protocol operations
    end

    Note over Client,Server: Shutdown
    Client--)-Server: Disconnect
    deactivate Server
    Note over Client,Server: Connection closed
```

## Lifecycle Phases

### Initialization

The initialization phase **MUST** be the first interaction between client and server.
During this phase, the client and server:

- Establish protocol version compatibility
- Exchange and negotiate capabilities
- Share implementation details

The client **MUST** initiate this phase by sending an `initialize` request containing:

- Protocol version supported
- Client capabilities
- Client implementation information

```json
{
  "jsonrpc": "2.0",
  "id": 1,
  "method": "initialize",
  "params": {
    "protocolVersion": "2024-11-05",
    "capabilities": {
      "roots": {
        "listChanged": true
      },
      "sampling": {},
      "elicitation": {}
    },
    "clientInfo": {
      "name": "ExampleClient",
      "version": "1.0.0"
    }
  }
}
```

The initialize request **MUST NOT** be part of a JSON-RPC
[batch](https://www.jsonrpc.org/specification#batch), as other requests and notifications
are not possible until initialization has completed. This also permits backwards
compatibility with prior protocol versions that do not explicitly support JSON-RPC
batches.

The server **MUST** respond with its own capabilities and information:

```json
{
  "jsonrpc": "2.0",
  "id": 1,
  "result": {
    "protocolVersion": "2024-11-05",
    "capabilities": {
      "logging": {},
      "prompts": {
        "listChanged": true
      },
      "resources": {
        "subscribe": true,
        "listChanged": true
      },
      "tools": {
        "listChanged": true
      }
    },
    "serverInfo": {
      "name": "ExampleServer",
      "version": "1.0.0"
    },
    "instructions": "Optional instructions for the client"
  }
}
```

After successful initialization, the client **MUST** send an `initialized` notification
to indicate it is ready to begin normal operations:

```json
{
  "jsonrpc": "2.0",
  "method": "notifications/initialized"
}
```

- The client **SHOULD NOT** send requests other than
  [pings](/specification/draft/basic/utilities/ping) before the server has responded to the
  `initialize` request.
- The server **SHOULD NOT** send requests other than
  [pings](/specification/draft/basic/utilities/ping) and
  [logging](/specification/draft/server/utilities/logging) before receiving the `initialized`
  notification.

#### Version Negotiation

In the `initialize` request, the client **MUST** send a protocol version it supports.
This **SHOULD** be the _latest_ version supported by the client.

If the server supports the requested protocol version, it **MUST** respond with the same
version. Otherwise, the server **MUST** respond with another protocol version it
supports. This **SHOULD** be the _latest_ version supported by the server.

If the client does not support the version in the server's response, it **SHOULD**
disconnect.

<Note>
If using HTTP, the client **MUST** include the `MCP-Protocol-Version:
<<<<<<< HEAD
<protocol-version>` HTTP header on all subsequent requests to the MCP
server.
For details, see [the Protocol Version Header section in Transports](/specification/draft/basic/transports#protocol-version-header).
</Note>
=======
<protocol-version>` HTTP header during any subsequent requests to the MCP
server, allowing the MCP server to respond based on the MCP protocol version.

The protocol version sent by the client **SHOULD** be the one negotiated during [initialization](https://modelcontextprotocol.io/specification/draft/basic/lifecycle#initialization).

If the server receives a request with a missing, invalid, or unsupported
MCP-Protocol-VERSION, it **MUST** respond with `400 Bad Request`.
For example: `MCP-Protocol-Version: 2024-11-05`

>>>>>>> 4879073f
#### Capability Negotiation

Client and server capabilities establish which optional protocol features will be
available during the session.

Key capabilities include:

| Category | Capability     | Description                                                                        |
| -------- | -------------- | ---------------------------------------------------------------------------------- |
| Client   | `roots`        | Ability to provide filesystem [roots](/specification/draft/client/roots)           |
| Client   | `sampling`     | Support for LLM [sampling](/specification/draft/client/sampling) requests          |
| Client   | `elicitation`  | Support for server [elicitation](/specification/draft/client/elicitation) requests |
| Client   | `experimental` | Describes support for non-standard experimental features                           |
| Server   | `prompts`      | Offers [prompt templates](/specification/draft/server/prompts)                     |
| Server   | `resources`    | Provides readable [resources](/specification/draft/server/resources)               |
| Server   | `tools`        | Exposes callable [tools](/specification/draft/server/tools)                        |
| Server   | `logging`      | Emits structured [log messages](/specification/draft/server/utilities/logging)     |
| Server   | `experimental` | Describes support for non-standard experimental features                           |

Capability objects can describe sub-capabilities like:

- `listChanged`: Support for list change notifications (for prompts, resources, and
  tools)
- `subscribe`: Support for subscribing to individual items' changes (resources only)

### Operation

During the operation phase, the client and server exchange messages according to the
negotiated capabilities.

Both parties **SHOULD**:

- Respect the negotiated protocol version
- Only use capabilities that were successfully negotiated

### Shutdown

During the shutdown phase, one side (usually the client) cleanly terminates the protocol
connection. No specific shutdown messages are defined—instead, the underlying transport
mechanism should be used to signal connection termination:

#### stdio

For the stdio [transport](/specification/draft/basic/transports), the client **SHOULD** initiate
shutdown by:

1. First, closing the input stream to the child process (the server)
2. Waiting for the server to exit, or sending `SIGTERM` if the server does not exit
   within a reasonable time
3. Sending `SIGKILL` if the server does not exit within a reasonable time after `SIGTERM`

The server **MAY** initiate shutdown by closing its output stream to the client and
exiting.

#### HTTP

For HTTP [transports](/specification/draft/basic/transports), shutdown is indicated by closing the
associated HTTP connection(s).

## Timeouts

Implementations **SHOULD** establish timeouts for all sent requests, to prevent hung
connections and resource exhaustion. When the request has not received a success or error
response within the timeout period, the sender **SHOULD** issue a [cancellation
notification](/specification/draft/basic/utilities/cancellation) for that request and stop waiting for
a response.

SDKs and other middleware **SHOULD** allow these timeouts to be configured on a
per-request basis.

Implementations **MAY** choose to reset the timeout clock when receiving a [progress
notification](/specification/draft/basic/utilities/progress) corresponding to the request, as this
implies that work is actually happening. However, implementations **SHOULD** always
enforce a maximum timeout, regardless of progress notifications, to limit the impact of a
misbehaving client or server.

## Error Handling

Implementations **SHOULD** be prepared to handle these error cases:

- Protocol version mismatch
- Failure to negotiate required capabilities
- Request [timeouts](#timeouts)

Example initialization error:

```json
{
  "jsonrpc": "2.0",
  "id": 1,
  "error": {
    "code": -32602,
    "message": "Unsupported protocol version",
    "data": {
      "supported": ["2024-11-05"],
      "requested": "1.0.0"
    }
  }
}
```<|MERGE_RESOLUTION|>--- conflicted
+++ resolved
@@ -140,22 +140,11 @@
 
 <Note>
 If using HTTP, the client **MUST** include the `MCP-Protocol-Version:
-<<<<<<< HEAD
 <protocol-version>` HTTP header on all subsequent requests to the MCP
 server.
 For details, see [the Protocol Version Header section in Transports](/specification/draft/basic/transports#protocol-version-header).
 </Note>
-=======
-<protocol-version>` HTTP header during any subsequent requests to the MCP
-server, allowing the MCP server to respond based on the MCP protocol version.
-
-The protocol version sent by the client **SHOULD** be the one negotiated during [initialization](https://modelcontextprotocol.io/specification/draft/basic/lifecycle#initialization).
-
-If the server receives a request with a missing, invalid, or unsupported
-MCP-Protocol-VERSION, it **MUST** respond with `400 Bad Request`.
-For example: `MCP-Protocol-Version: 2024-11-05`
-
->>>>>>> 4879073f
+
 #### Capability Negotiation
 
 Client and server capabilities establish which optional protocol features will be
