---
title: Tasks
---

<div id="enable-section-numbers" />

<Info>**Protocol Revision**: draft</Info>

<Note>

Tasks were introduced in version 2025-11-25 of the MCP specification and are currently considered **experimental**.
The design and behavior of tasks may evolve in future protocol versions.

</Note>

The Model Context Protocol (MCP) allows requestors — which can be either clients or servers, depending on the direction of communication — to augment their requests with **tasks**. Tasks are durable state machines that carry information about the underlying execution state of the request they wrap, and are intended for requestor polling and deferred result retrieval. Each task is uniquely identifiable by a receiver-generated **task ID**.

Tasks are useful for representing expensive computations and batch processing requests, and integrate seamlessly with external job APIs.

## Definitions

Tasks represent parties as either "requestors" or "receivers," defined as follows:

- **Requestor:** The sender of a task-augmented request. This can be the client or the server — either can create tasks.
- **Receiver:** The receiver of a task-augmented request, and the entity executing the task. This can be the client or the server — either can receive and execute tasks.

## User Interaction Model

Tasks are designed to be **requestor-driven** - requestors are responsible for augmenting requests with tasks and for polling for the results of those tasks; meanwhile, receivers tightly control which requests (if any) support task-based execution and manages the lifecycles of those tasks.

This requestor-driven approach ensures deterministic response handling and enables sophisticated patterns such as dispatching concurrent requests, which only the requestor has sufficient context to orchestrate.

Implementations are free to expose tasks through any interface pattern that suits their needs — the protocol itself does not mandate any specific user interaction model.

## Capabilities

Servers and clients that support task-augmented requests **MUST** declare a `tasks` capability during initialization. The `tasks` capability is structured by request category, with boolean properties indicating which specific request types support task augmentation.

### Server Capabilities

Servers declare if they support tasks, and if so, which server-side requests can be augmented with tasks.

| Capability                  | Description                                          |
| --------------------------- | ---------------------------------------------------- |
| `tasks.list`                | Server supports the `tasks/list` operation           |
| `tasks.cancel`              | Server supports the `tasks/cancel` operation         |
| `tasks.requests.tools.call` | Server supports task-augmented `tools/call` requests |

```json
{
  "capabilities": {
    "tasks": {
      "list": {},
      "cancel": {},
      "requests": {
        "tools": {
          "call": {}
        }
      }
    }
  }
}
```

### Client Capabilities

Clients declare if they support tasks, and if so, which client-side requests can be augmented with tasks.

| Capability                              | Description                                                      |
| --------------------------------------- | ---------------------------------------------------------------- |
| `tasks.list`                            | Client supports the `tasks/list` operation                       |
| `tasks.cancel`                          | Client supports the `tasks/cancel` operation                     |
| `tasks.requests.sampling.createMessage` | Client supports task-augmented `sampling/createMessage` requests |
| `tasks.requests.elicitation.create`     | Client supports task-augmented `elicitation/create` requests     |

```json
{
  "capabilities": {
    "tasks": {
      "list": {},
      "cancel": {},
      "requests": {
        "sampling": {
          "createMessage": {}
        },
        "elicitation": {
          "create": {}
        }
      }
    }
  }
}
```

### Capability Negotiation

During the initialization phase, both parties exchange their `tasks` capabilities to establish which operations support task-based execution. Requestors **SHOULD** only augment requests with a task if the corresponding capability has been declared by the receiver.

For example, if a server's capabilities include `tasks.requests.tools.call: {}`, then clients may augment `tools/call` requests with a task. If a client's capabilities include `tasks.requests.sampling.createMessage: {}`, then servers may augment `sampling/createMessage` requests with a task.

If `capabilities.tasks` is not defined, the peer **SHOULD NOT** attempt to create tasks during requests.

The set of capabilities in `capabilities.tasks.requests` is exhaustive. If a request type is not present, it does not support task-augmentation.

`capabilities.tasks.list` controls if the `tasks/list` operation is supported by the party.

`capabilities.tasks.cancel` controls if the `tasks/cancel` operation is supported by the party.

### Tool-Level Negotiation

Tool calls are given special consideration for the purpose of task augmentation. In the result of `tools/list`, tools declare support for tasks via `execution.task`, which if present can have a value of `"always"`, `"optional"`, or `"never"`.

This is to be interpreted as a fine-grained layer in addition to capabilities, following these rules:

<<<<<<< HEAD
1. If a server's capabilities include `tasks.requests.tools.call: false`, then clients **MUST NOT** attempt to use task augmentation on that server's tools, regardless of the `execution.task` value.
1. If a server's capabilities include `tasks.requests.tools.call: true`, then clients consider the value of `execution.task`, and handle it accordingly:
   1. If `execution.task` is not present or `"never"`, clients **MUST NOT** attempt to invoke the tool as a task. Servers **SHOULD** return a `-32601` (Method not found) error if a client attempts to do so. This is the default behavior.
   1. If `execution.task` is `"optional"`, clients **MAY** invoke the tool as a task or as a normal request.
   1. If `execution.task` is `"always"`, clients **MUST** invoke the tool as a task. Servers **MUST** return a `-32601` (Method not found) error if a client does not attempt to do so.
=======
1. If a server's capabilities do not include `tasks.requests.tools.call`, then clients **MUST NOT** attempt to use task augmentation on that server's tools, regardless of the `taskHint` value.
1. If a server's capabilities include `tasks.requests.tools.call`, then clients consider the value of `taskHint`, and handle it accordingly:
   1. If `taskHint` is not present or `"never"`, clients **MUST NOT** attempt to invoke the tool as a task. Servers **SHOULD** return a `-32601` (Method not found) error if a client attempts to do so. This is the default behavior.
   1. If `taskHint` is `"optional"`, clients **MAY** invoke the tool as a task or as a normal request.
   1. If `taskHint` is `"always"`, clients **SHOULD** invoke the tool as a task. Servers **MAY** return a `-32601` (Method not found) error if a client does not attempt to do so.
>>>>>>> 49e92e89

## Protocol Messages

### Creating Tasks

Task-augmented requests follow a two-phase response pattern that differs from normal requests:

- **Normal requests**: The server processes the request and returns the actual operation result directly.
- **Task-augmented requests**: The server accepts the request and immediately returns a `CreateTaskResult` containing task data. The actual operation result becomes available later through `tasks/result` after the task completes.

To create a task, requestors send a request with the `task` field included in the request params. Requestors **MAY** include a `ttl` value indicating the desired task lifetime duration (in milliseconds) since its creation.

**Request:**

```json
{
  "jsonrpc": "2.0",
  "id": 1,
  "method": "tools/call",
  "params": {
    "name": "get_weather",
    "arguments": {
      "city": "New York"
    },
    "task": {
      "ttl": 60000
    }
  }
}
```

**Response:**

```json
{
  "jsonrpc": "2.0",
  "id": 1,
  "result": {
    "task": {
      "taskId": "786512e2-9e0d-44bd-8f29-789f320fe840",
      "status": "working",
      "statusMessage": "The operation is now in progress.",
      "createdAt": "2025-11-25T10:30:00Z",
      "ttl": 60000,
      "pollInterval": 5000
    }
  }
}
```

When a receiver accepts a task-augmented request, it returns a [`CreateTaskResult`](/specification/draft/schema#createtaskresult) containing task data. The response does not include the actual operation result. The actual result (e.g., tool result for `tools/call`) becomes available only through `tasks/result` after the task completes.

<Note>

When a task is created in response to a `tools/call` request, host applications may wish to return control to the model while the task is executing. This allows the model to continue processing other requests or perform additional work while waiting for the task to complete.

To support this pattern, servers can provide an optional `io.modelcontextprotocol/model-immediate-response` key in the `_meta` field of the `CreateTaskResult`. The value of this key should be a string intended to be passed as an immediate tool result to the model.
If a server does not provide this field, the host application can fall back to its own predefined message.

This guidance is non-binding and is provisional logic intended to account for the specific use case. This behavior may be formalized or modified as part of `CreateTaskResult` in future protocol versions.

</Note>

### Getting Tasks

Requestors poll for task completion by sending [`tasks/get`](/specification/draft/schema#tasks%2Fget) requests.
Requestors **SHOULD** respect the `pollInterval` provided in responses when determining polling frequency.

Requestors **SHOULD** continue polling until the task reaches a terminal status (`completed`, `failed`, or `cancelled`), or until encountering the [`input_required`](#input-required-status) status.

**Request:**

```json
{
  "jsonrpc": "2.0",
  "id": 3,
  "method": "tasks/get",
  "params": {
    "taskId": "786512e2-9e0d-44bd-8f29-789f320fe840"
  }
}
```

**Response:**

```json
{
  "jsonrpc": "2.0",
  "id": 3,
  "result": {
    "taskId": "786512e2-9e0d-44bd-8f29-789f320fe840",
    "status": "working",
    "statusMessage": "The operation is now in progress.",
    "createdAt": "2025-11-25T10:30:00Z",
    "ttl": 30000,
    "pollInterval": 5000
  }
}
```

### Retrieving Task Results

After a task completes the operation result is retrieved via [`tasks/result`](/specification/draft/schema#tasks%2Fresult). This is distinct from the initial `CreateTaskResult` response, which contains only task data. The result structure matches the original request type (e.g., `CallToolResult` for `tools/call`).

To retrieve the result of a completed task, requestors can send a `tasks/result` request:

**Request:**

```json
{
  "jsonrpc": "2.0",
  "id": 4,
  "method": "tasks/result",
  "params": {
    "taskId": "786512e2-9e0d-44bd-8f29-789f320fe840"
  }
}
```

**Response:**

```json
{
  "jsonrpc": "2.0",
  "id": 4,
  "result": {
    "content": [
      {
        "type": "text",
        "text": "Current weather in New York:\nTemperature: 72°F\nConditions: Partly cloudy"
      }
    ],
    "isError": false,
    "_meta": {
      "io.modelcontextprotocol/related-task": {
        "taskId": "786512e2-9e0d-44bd-8f29-789f320fe840"
      }
    }
  }
}
```

### Task Status Notification

When a task status changes, receivers **MAY** send a [`notifications/tasks/status`](/specification/draft/schema#notifications%2Ftasks%2Fstatus) notification to inform the requestor of the change. This notification includes the full task state.

**Notification:**

```json
{
  "jsonrpc": "2.0",
  "method": "notifications/tasks/status",
  "params": {
    "taskId": "786512e2-9e0d-44bd-8f29-789f320fe840",
    "status": "completed",
    "createdAt": "2025-11-25T10:30:00Z",
    "ttl": 60000,
    "pollInterval": 5000
  }
}
```

The notification includes the full [`Task`](/specification/draft/schema#task) object, including the updated `status` and `statusMessage` (if present). This allows requestors to access the complete task state without making an additional `tasks/get` request.

Requestors **MUST NOT** rely on receiving this notifications, as it is optional. Receivers are not required to send status notifications and may choose to only send them for certain status transitions. Requestors **SHOULD** continue to poll via `tasks/get` to ensure they receive status updates.

### Listing Tasks

To retrieve a list of tasks, requestors can send a [`tasks/list`](/specification/draft/schema#tasks%2Flist) request. This operation supports pagination.

**Request:**

```json
{
  "jsonrpc": "2.0",
  "id": 5,
  "method": "tasks/list",
  "params": {
    "cursor": "optional-cursor-value"
  }
}
```

**Response:**

```json
{
  "jsonrpc": "2.0",
  "id": 5,
  "result": {
    "tasks": [
      {
        "taskId": "786512e2-9e0d-44bd-8f29-789f320fe840",
        "status": "working",
        "createdAt": "2025-11-25T10:30:00Z",
        "ttl": 30000,
        "pollInterval": 5000
      },
      {
        "taskId": "abc123-def456-ghi789",
        "status": "completed",
        "createdAt": "2025-11-25T09:15:00Z",
        "ttl": 60000
      }
    ],
    "nextCursor": "next-page-cursor"
  }
}
```

### Cancelling Tasks

To explicitly cancel a task, requestors can send a [`tasks/cancel`](/specification/draft/schema#tasks%2Fcancel) request.

**Request:**

```json
{
  "jsonrpc": "2.0",
  "id": 6,
  "method": "tasks/cancel",
  "params": {
    "taskId": "786512e2-9e0d-44bd-8f29-789f320fe840"
  }
}
```

**Response:**

```json
{
  "jsonrpc": "2.0",
  "id": 6,
  "result": {
    "taskId": "786512e2-9e0d-44bd-8f29-789f320fe840",
    "status": "cancelled",
    "statusMessage": "The task was cancelled by request.",
    "createdAt": "2025-11-25T10:30:00Z",
    "ttl": 30000,
    "pollInterval": 5000
  }
}
```

## Behavior Requirements

These requirements apply to all parties that support receiving task-augmented requests.

### Task Support and Handling

1. Receivers that do not declare the task capability for a request type **MUST** process requests of that type normally, ignoring any task-augmentation metadata if present.
1. Receivers that declare the task capability for a request type **MAY** return an error for non-task-augmented requests, requiring requestors to use task augmentation.

### Task ID Requirements

1. Task IDs **MUST** be a string value.
1. Task IDs **MUST** be generated by the receiver when creating a task.
1. Task IDs **MUST** be unique among all tasks controlled by the receiver.

### Task Status Lifecycle

1. Tasks **MUST** begin in the `working` status when created.
1. Receivers **MUST** only transition tasks through the following valid paths:
   1. From `working`: may move to `input_required`, `completed`, `failed`, or `cancelled`
   1. From `input_required`: may move to `working`, `completed`, `failed`, or `cancelled`
   1. Tasks with a `completed`, `failed`, or `cancelled` status are in a terminal state and **MUST NOT** transition to any other status

**Task Status State Diagram:**

```mermaid
stateDiagram-v2
    [*] --> working

    working --> input_required
    working --> terminal

    input_required --> working
    input_required --> terminal

    terminal --> [*]

    note right of terminal
        Terminal states:
        • completed
        • failed
        • cancelled
    end note
```

### Input Required Status

<Note>

With the Streamable HTTP (SSE) transport, servers often close SSE streams after delivering a response message, which can lead to ambiguity regarding the stream used for subsequent task messages.

Implementations have flexibility in how they manage SSE streams during task polling and result retrieval.
One possible approach is maintaining an SSE stream on `tasks/result` (see notes on the `input_required` status).
Where possible, servers **SHOULD NOT** upgrade to an SSE stream in response to a `tasks/get` request, as the client has indicated it wishes to poll for a result.

While this note is not prescriptive regarding the specific usage of SSE streams, all implementations **MUST** continue to comply with the existing [Streamable HTTP transport specification](../transports#sending-messages-to-the-server).

</Note>

1. When the task receiver has messages for the requestor that are necessary to complete the task, the receiver **SHOULD** move the task to the `input_required` status.
1. The receiver **MUST** include the `io.modelcontextprotocol/related-task` metadata in the request to associate it with the task.
1. When the requestor encounters the `input_required` status, it **SHOULD** preemptively call `tasks/result`.
1. When the receiver receives all required input, the task **SHOULD** transition out of `input_required` status (typically back to `working`).

### TTL and Resource Management

1. Receivers **MUST** include a `createdAt` [ISO 8601](https://datatracker.ietf.org/doc/html/rfc3339#section-5)-formatted timestamp in all task responses to indicate when the task was created.
1. Receivers **MAY** override the requested `ttl` duration.
1. Receivers **MUST** include the actual `ttl` duration (or `null` for unlimited) in `tasks/get` responses.
1. After a task's `ttl` lifetime has elapsed, receivers **MAY** delete the task and its results, regardless of the task status.
1. Receivers **MAY** include a `pollInterval` value (in milliseconds) in `tasks/get` responses to suggest polling intervals. Requestors **SHOULD** respect this value when provided.

### Result Retrieval

1. Receivers that accept a task-augmented request **MUST** return a `CreateTaskResult` as the response. This result **SHOULD** be returned as soon as possible after accepting the task.
1. When a receiver receives a `tasks/result` request for a task in a terminal status (`completed`, `failed`, or `cancelled`), it **MUST** return the final result of the underlying request, whether that is a successful result or a JSON-RPC error.
1. When a receiver receives a `tasks/result` request for a task in any other non-terminal status (`working` or `input_required`), it **MUST** block the response until the task reaches a terminal status.
1. For tasks in a terminal status, receivers **MUST** return from `tasks/result` exactly what the underlying request would have returned, whether that is a successful result or a JSON-RPC error.

### Associating Task-Related Messages

1. All requests, notifications, and responses related to a task **MUST** include the `io.modelcontextprotocol/related-task` key in their `_meta` field, with the value set to an object with a `taskId` matching the associated task ID.
   1. For example, an elicitation that a task-augmented tool call depends on **MUST** share the same related task ID with that tool call's task.
1. For the `tasks/get`, `tasks/result`, and `tasks/cancel` operations, the `taskId` parameter in the request **MUST** be used as the source of truth for identifying the target task. Requestors **SHOULD NOT** include `io.modelcontextprotocol/related-task` metadata in these requests, and receivers **MUST** ignore such metadata if present in favor of the RPC method parameter.
   Similarly, for the `tasks/get`, `tasks/list`, and `tasks/cancel` operations, receivers **SHOULD NOT** include `io.modelcontextprotocol/related-task` metadata in the result messages, as the `taskId` is already present in the response structure.

### Task Notifications

1. Receivers **MAY** send `notifications/tasks/status` notifications when a task's status changes.
1. Requestors **MUST NOT** rely on receiving the `notifications/tasks/status` notification, as it is optional.
1. When sent, the `notifications/tasks/status` notification **SHOULD NOT** include the `io.modelcontextprotocol/related-task` metadata, as the task ID is already present in the notification parameters.

### Task Progress Notifications

Task-augmented requests support progress notifications as defined in the [progress](./progress) specification. The `progressToken` provided in the initial request remains valid throughout the task lifetime.

### Task Listing

1. Receivers **SHOULD** use cursor-based pagination to limit the number of tasks returned in a single response.
1. Receivers **MUST** include a `nextCursor` in the response if more tasks are available.
1. Requestors **MUST** treat cursors as opaque tokens and not attempt to parse or modify them.
1. If a task is retrievable via `tasks/get` for a requestor, it **MUST** be retrievable via `tasks/list` for that requestor.

### Task Cancellation

1. Receivers **MUST** reject cancellation requests for tasks already in a terminal status (`completed`, `failed`, or `cancelled`) with error code `-32602` (Invalid params).
1. Upon receiving a valid cancellation request, receivers **SHOULD** attempt to stop the task execution and **MUST** transition the task to `cancelled` status before sending the response.
1. Once a task is cancelled, it **MUST** remain in `cancelled` status even if execution continues to completion or fails.
1. The `tasks/cancel` operation does not define deletion behavior. However, receivers **MAY** delete cancelled tasks at their discretion at any time, including immediately after cancellation or after the task `ttl` expires.
1. Requestors **SHOULD NOT** rely on cancelled tasks being retained for any specific duration and should retrieve any needed information before cancelling.

## Message Flow

### Basic Task Lifecycle

```mermaid
sequenceDiagram
    participant C as Client (Requestor)
    participant S as Server (Receiver)
    Note over C,S: 1. Task Creation
    C->>S: Request with task field (ttl)
    activate S
    S->>C: CreateTaskResult (taskId, status: working, ttl, pollInterval)
    deactivate S
    Note over C,S: 2. Task Polling
    C->>S: tasks/get (taskId)
    activate S
    S->>C: working
    deactivate S
    Note over S: Task processing continues...
    C->>S: tasks/get (taskId)
    activate S
    S->>C: working
    deactivate S
    Note over S: Task completes
    C->>S: tasks/get (taskId)
    activate S
    S->>C: completed
    deactivate S
    Note over C,S: 3. Result Retrieval
    C->>S: tasks/result (taskId)
    activate S
    S->>C: Result content
    deactivate S
    Note over C,S: 4. Cleanup
    Note over S: After ttl period from creation, task is cleaned up
```

### Task-Augmented Tool Call With Elicitation

```mermaid
sequenceDiagram
    participant U as User
    participant LLM
    participant C as Client (Requestor)
    participant S as Server (Receiver)

    Note over LLM,C: LLM initiates request
    LLM->>C: Request operation

    Note over C,S: Client augments with task
    C->>S: tools/call (ttl: 3600000)
    activate S
    S->>C: CreateTaskResult (task-123, status: working)
    deactivate S

    Note over LLM,C: Client continues processing other requests<br/>while task executes in background
    LLM->>C: Request other operation
    C->>LLM: Other operation result

    Note over C,S: Client polls for status
    C->>S: tasks/get (task-123)
    activate S
    S->>C: working
    deactivate S

    Note over S: Server needs information from client<br/>Task moves to input_required

    Note over C,S: Client polls and discovers input_required
    C->>S: tasks/get (task-123)
    activate S
    S->>C: input_required
    deactivate S

    Note over C,S: Client opens result stream
    C->>S: tasks/result (task-123)
    activate S
    S->>C: elicitation/create (related-task: task-123)
    activate C
    C->>U: Prompt user for input
    U->>C: Provide information
    C->>S: elicitation response (related-task: task-123)
    deactivate C
    deactivate S

    Note over C,S: Client closes result stream and resumes polling

    Note over S: Task continues processing...<br/>Task moves back to working

    C->>S: tasks/get (task-123)
    activate S
    S->>C: working
    deactivate S

    Note over S: Task completes

    Note over C,S: Client polls and discovers completion
    C->>S: tasks/get (task-123)
    activate S
    S->>C: completed
    deactivate S

    Note over C,S: Client retrieves final results
    C->>S: tasks/result (task-123)
    activate S
    S->>C: Result content
    deactivate S
    C->>LLM: Process result

    Note over S: Results retained for ttl period from creation
```

### Task-Augmented Sampling Request

```mermaid
sequenceDiagram
    participant U as User
    participant LLM
    participant C as Client (Receiver)
    participant S as Server (Requestor)

    Note over S: Server decides to initiate request

    Note over S,C: Server requests client operation (task-augmented)
    S->>C: sampling/createMessage (ttl: 3600000)
    activate C
    C->>S: CreateTaskResult (request-789, status: working)
    deactivate C

    Note over S: Server continues processing<br/>while waiting for result

    Note over S,C: Server polls for result
    S->>C: tasks/get (request-789)
    activate C
    C->>S: working
    deactivate C

    Note over C,U: Client may present request to user
    C->>U: Review request
    U->>C: Approve request

    Note over C,LLM: Client may involve LLM
    C->>LLM: Request completion
    LLM->>C: Return completion

    Note over C,U: Client may present result to user
    C->>U: Review result
    U->>C: Approve result

    Note over S,C: Server polls and discovers completion
    S->>C: tasks/get (request-789)
    activate C
    C->>S: completed
    deactivate C

    Note over S,C: Server retrieves result
    S->>C: tasks/result (request-789)
    activate C
    C->>S: Result content
    deactivate C

    Note over S: Server continues processing

    Note over C: Results retained for ttl period from creation
```

### Task Cancellation Flow

```mermaid
sequenceDiagram
    participant C as Client (Requestor)
    participant S as Server (Receiver)

    Note over C,S: 1. Task Creation
    C->>S: tools/call (request ID: 42, ttl: 60000)
    activate S
    S->>C: CreateTaskResult (task-123, status: working)
    deactivate S

    Note over C,S: 2. Task Processing
    C->>S: tasks/get (task-123)
    activate S
    S->>C: working
    deactivate S

    Note over C,S: 3. Client Cancellation
    Note over C: User requests cancellation
    C->>S: tasks/cancel (taskId: task-123)
    activate S

    Note over S: Server stops execution (best effort)
    Note over S: Task moves to cancelled status

    S->>C: Task (status: cancelled)
    deactivate S

    Note over C: Client receives confirmation

    Note over S: Server may delete task at its discretion
```

## Data Types

### Task

A task represents the execution state of a request. The task state includes:

- `taskId`: Unique identifier for the task
- `status`: Current state of the task execution
- `statusMessage`: Optional human-readable message describing the current state (can be present for any status, including error details for failed tasks)
- `createdAt`: ISO 8601 timestamp when the task was created
- `ttl`: Time in milliseconds from creation before task may be deleted
- `pollInterval`: Suggested time in milliseconds between status checks

### Task Status

Tasks can be in one of the following states:

- `working`: The request is currently being processed.
- `input_required`: The receiver needs input from the requestor. The requestor should call `tasks/result` to receive input requests, even though the task has not reached a terminal state.
- `completed`: The request completed successfully and results are available.
- `failed`: The associated request did not complete successfully. For tool calls specifically, this includes cases where the tool call result has `isError` set to true.
- `cancelled`: The request was cancelled before completion.

### Task Parameters

When augmenting a request with task execution, the `task` field is included in the request parameters:

```json
{
  "task": {
    "ttl": 60000
  }
}
```

Fields:

- `ttl` (number, optional): Requested duration in milliseconds to retain task from creation

### Related Task Metadata

All requests, responses, and notifications associated with a task **MUST** include the `io.modelcontextprotocol/related-task` key in `_meta`:

```json
{
  "io.modelcontextprotocol/related-task": {
    "taskId": "786512e2-9e0d-44bd-8f29-789f320fe840"
  }
}
```

This associates messages with their originating task across the entire request lifecycle.

For the `tasks/get`, `tasks/list`, and `tasks/cancel` operations, requestors and receivers **SHOULD NOT** include this metadata in their messages, as the `taskId` is already present in the message structure.
The `tasks/result` operation **MUST** include this metadata in its response, as the result structure itself does not contain the task ID.

## Error Handling

Tasks use two error reporting mechanisms:

1. **Protocol Errors**: Standard JSON-RPC errors for protocol-level issues
1. **Task Execution Errors**: Errors in the underlying request execution, reported through task status

### Protocol Errors

Receivers **MUST** return standard JSON-RPC errors for the following protocol error cases:

- Invalid or nonexistent `taskId` in `tasks/get`, `tasks/result`, or `tasks/cancel`: `-32602` (Invalid params)
- Invalid or nonexistent cursor in `tasks/list`: `-32602` (Invalid params)
- Attempt to cancel a task already in a terminal status: `-32602` (Invalid params)
- Internal errors: `-32603` (Internal error)

Additionally, receivers **MAY** return the following errors:

- Non-task-augmented request when receiver requires task augmentation for that request type: `-32600` (Invalid request)

Receivers **SHOULD** provide informative error messages to describe the cause of errors.

**Example: Task augmentation required**

```json
{
  "jsonrpc": "2.0",
  "id": 1,
  "error": {
    "code": -32600,
    "message": "Task augmentation required for tools/call requests"
  }
}
```

**Example: Task not found**

```json
{
  "jsonrpc": "2.0",
  "id": 70,
  "error": {
    "code": -32602,
    "message": "Failed to retrieve task: Task not found"
  }
}
```

**Example: Task expired**

```json
{
  "jsonrpc": "2.0",
  "id": 71,
  "error": {
    "code": -32602,
    "message": "Failed to retrieve task: Task has expired"
  }
}
```

<Note>

Receivers are not required to retain tasks indefinitely. It is compliant behavior for a receiver to return an error stating the task cannot be found if it has purged an expired task.

</Note>

**Example: Task cancellation rejected (already terminal)**

```json
{
  "jsonrpc": "2.0",
  "id": 74,
  "error": {
    "code": -32602,
    "message": "Cannot cancel task: already in terminal status 'completed'"
  }
}
```

### Task Execution Errors

When the underlying request does not complete successfully, the task moves to the `failed` status. This includes JSON-RPC protocol errors during request execution, or for tool calls specifically, when the tool result has `isError` set to true. The `tasks/get` response **SHOULD** include a `statusMessage` field with diagnostic information about the failure.

**Example: Task with execution error**

```json
{
  "jsonrpc": "2.0",
  "id": 4,
  "result": {
    "taskId": "786512e2-9e0d-44bd-8f29-789f820fe840",
    "status": "failed",
    "createdAt": "2025-11-25T10:30:00Z",
    "ttl": 30000,
    "statusMessage": "Tool execution failed: API rate limit exceeded"
  }
}
```

For tasks that wrap tool call requests, when the tool result has `isError` set to `true`, the task should reach `failed` status.

The `tasks/result` endpoint returns exactly what the underlying request would have returned:

- If the underlying request resulted in a JSON-RPC error, `tasks/result` **MUST** return that same JSON-RPC error.
- If the request completed with a JSON-RPC response, `tasks/result` **MUST** return a successful JSON-RPC response containing that result.

## Security Considerations

### Task Isolation and Access Control

Task IDs are the primary mechanism for accessing task state and results. Without proper access controls, any party that can guess or obtain a task ID could potentially access sensitive information or manipulate tasks they did not create.

When an authorization context is provided, receivers **MUST** bind tasks to said context.

Context-binding is not practical for all applications. Some MCP servers operate in environments without authorization, such as single-user tools, or use transports that don't support authorization.
In these scenarios, receivers **SHOULD** document this limitation clearly, as task results may be accessible to any requestor that can guess the task ID.
If context-binding is unavailable, receivers **MUST** generate cryptographically secure task IDs with enough entropy to prevent guessing and should consider using shorter TTL durations to reduce the exposure window.

If context-binding is available, receivers **MUST** reject `tasks/get`, `tasks/result`, and `tasks/cancel` requests for tasks that do not belong to the same authorization context as the requestor. For `tasks/list` requests, receivers **MUST** ensure the returned task list includes only tasks associated with the requestor's authorization context.

Additionally, receivers **SHOULD** implement rate limiting on task operations to prevent denial-of-service and enumeration attacks.

### Resource Management

1. Receivers **SHOULD**:
   1. Enforce limits on concurrent tasks per requestor
   1. Enforce maximum `ttl` durations to prevent indefinite resource retention
   1. Clean up expired tasks promptly to free resources
   1. Document maximum supported `ttl` duration
   1. Document maximum concurrent tasks per requestor
   1. Implement monitoring and alerting for resource usage

### Audit and Logging

1. Receivers **SHOULD**:
   1. Log task creation, completion, and retrieval events for audit purposes
   1. Include auth context in logs when available
   1. Monitor for suspicious patterns (e.g., many failed task lookups, excessive polling)
1. Requestors **SHOULD**:
   1. Log task lifecycle events for debugging and audit purposes
   1. Track task IDs and their associated operations<|MERGE_RESOLUTION|>--- conflicted
+++ resolved
@@ -112,19 +112,11 @@
 
 This is to be interpreted as a fine-grained layer in addition to capabilities, following these rules:
 
-<<<<<<< HEAD
-1. If a server's capabilities include `tasks.requests.tools.call: false`, then clients **MUST NOT** attempt to use task augmentation on that server's tools, regardless of the `execution.task` value.
-1. If a server's capabilities include `tasks.requests.tools.call: true`, then clients consider the value of `execution.task`, and handle it accordingly:
+1. If a server's capabilities do not include `tasks.requests.tools.call`, then clients **MUST NOT** attempt to use task augmentation on that server's tools, regardless of the `execution.task` value.
+1. If a server's capabilities include `tasks.requests.tools.call`, then clients consider the value of `execution.task`, and handle it accordingly:
    1. If `execution.task` is not present or `"never"`, clients **MUST NOT** attempt to invoke the tool as a task. Servers **SHOULD** return a `-32601` (Method not found) error if a client attempts to do so. This is the default behavior.
    1. If `execution.task` is `"optional"`, clients **MAY** invoke the tool as a task or as a normal request.
    1. If `execution.task` is `"always"`, clients **MUST** invoke the tool as a task. Servers **MUST** return a `-32601` (Method not found) error if a client does not attempt to do so.
-=======
-1. If a server's capabilities do not include `tasks.requests.tools.call`, then clients **MUST NOT** attempt to use task augmentation on that server's tools, regardless of the `taskHint` value.
-1. If a server's capabilities include `tasks.requests.tools.call`, then clients consider the value of `taskHint`, and handle it accordingly:
-   1. If `taskHint` is not present or `"never"`, clients **MUST NOT** attempt to invoke the tool as a task. Servers **SHOULD** return a `-32601` (Method not found) error if a client attempts to do so. This is the default behavior.
-   1. If `taskHint` is `"optional"`, clients **MAY** invoke the tool as a task or as a normal request.
-   1. If `taskHint` is `"always"`, clients **SHOULD** invoke the tool as a task. Servers **MAY** return a `-32601` (Method not found) error if a client does not attempt to do so.
->>>>>>> 49e92e89
 
 ## Protocol Messages
 
