---
title: Lifecycle
---

<div id="enable-section-numbers" />

<Info>**Protocol Revision**: draft</Info>

The Model Context Protocol (MCP) defines a rigorous lifecycle for client-server
connections that ensures proper capability negotiation and state management.

1. **Initialization**: Capability negotiation and protocol version agreement
2. **Operation**: Normal protocol communication
3. **Shutdown**: Graceful termination of the connection

```mermaid
sequenceDiagram
    participant Client
    participant Server

    Note over Client,Server: Initialization Phase
    activate Client
    Client->>+Server: initialize request
    Server-->>Client: initialize response
    Client--)Server: initialized notification

    Note over Client,Server: Operation Phase
    rect rgb(200, 220, 250)
        note over Client,Server: Normal protocol operations
    end

    Note over Client,Server: Shutdown
    Client--)-Server: Disconnect
    deactivate Server
    Note over Client,Server: Connection closed
```

## Lifecycle Phases

### Initialization

The initialization phase **MUST** be the first interaction between client and server.
During this phase, the client and server:

- Establish protocol version compatibility
- Exchange and negotiate capabilities
- Share implementation details

The client **MUST** initiate this phase by sending an `initialize` request containing:

- Protocol version supported
- Client capabilities
- Client implementation information

```json
{
  "jsonrpc": "2.0",
  "id": 1,
  "method": "initialize",
  "params": {
    "protocolVersion": "2024-11-05",
    "capabilities": {
      "roots": {
        "listChanged": true
      },
      "sampling": {},
<<<<<<< HEAD
      "elicitation": {},
      "tasks": {
        "requests": {
          "elicitation": {
            "create": {}
          },
          "sampling": {
            "createMessage": {}
          }
        }
=======
      "elicitation": {
        "form": {},
        "url": {}
>>>>>>> 8e22f640
      }
    },
    "clientInfo": {
      "name": "ExampleClient",
      "title": "Example Client Display Name",
      "version": "1.0.0",
      "icons": [
        {
          "src": "https://example.com/icon.png",
          "mimeType": "image/png",
          "sizes": ["48x48"]
        }
      ],
      "websiteUrl": "https://example.com"
    }
  }
}
```

The server **MUST** respond with its own capabilities and information:

```json
{
  "jsonrpc": "2.0",
  "id": 1,
  "result": {
    "protocolVersion": "2024-11-05",
    "capabilities": {
      "logging": {},
      "prompts": {
        "listChanged": true
      },
      "resources": {
        "subscribe": true,
        "listChanged": true
      },
      "tools": {
        "listChanged": true
      },
      "tasks": {
        "list": {},
        "cancel": {},
        "requests": {
          "tools": {
            "call": {}
          }
        }
      }
    },
    "serverInfo": {
      "name": "ExampleServer",
      "title": "Example Server Display Name",
      "version": "1.0.0",
      "icons": [
        {
          "src": "https://example.com/server-icon.svg",
          "mimeType": "image/svg+xml",
          "sizes": ["any"]
        }
      ],
      "websiteUrl": "https://example.com/server"
    },
    "instructions": "Optional instructions for the client"
  }
}
```

After successful initialization, the client **MUST** send an `initialized` notification
to indicate it is ready to begin normal operations:

```json
{
  "jsonrpc": "2.0",
  "method": "notifications/initialized"
}
```

- The client **SHOULD NOT** send requests other than
  [pings](/specification/draft/basic/utilities/ping) before the server has responded to the
  `initialize` request.
- The server **SHOULD NOT** send requests other than
  [pings](/specification/draft/basic/utilities/ping) and
  [logging](/specification/draft/server/utilities/logging) before receiving the `initialized`
  notification.

#### Version Negotiation

In the `initialize` request, the client **MUST** send a protocol version it supports.
This **SHOULD** be the _latest_ version supported by the client.

If the server supports the requested protocol version, it **MUST** respond with the same
version. Otherwise, the server **MUST** respond with another protocol version it
supports. This **SHOULD** be the _latest_ version supported by the server.

If the client does not support the version in the server's response, it **SHOULD**
disconnect.

<Note>
If using HTTP, the client **MUST** include the `MCP-Protocol-Version:
<protocol-version>` HTTP header on all subsequent requests to the MCP
server.
For details, see [the Protocol Version Header section in Transports](/specification/draft/basic/transports#protocol-version-header).
</Note>

#### Capability Negotiation

Client and server capabilities establish which optional protocol features will be
available during the session.

Key capabilities include:

| Category | Capability     | Description                                                                              |
| -------- | -------------- | ---------------------------------------------------------------------------------------- |
| Client   | `roots`        | Ability to provide filesystem [roots](/specification/draft/client/roots)                 |
| Client   | `sampling`     | Support for LLM [sampling](/specification/draft/client/sampling) requests                |
| Client   | `elicitation`  | Support for server [elicitation](/specification/draft/client/elicitation) requests       |
| Client   | `tasks`        | Support for [task-augmented](/specification/draft/basic/utilities/tasks) client requests |
| Client   | `experimental` | Describes support for non-standard experimental features                                 |
| Server   | `prompts`      | Offers [prompt templates](/specification/draft/server/prompts)                           |
| Server   | `resources`    | Provides readable [resources](/specification/draft/server/resources)                     |
| Server   | `tools`        | Exposes callable [tools](/specification/draft/server/tools)                              |
| Server   | `logging`      | Emits structured [log messages](/specification/draft/server/utilities/logging)           |
| Server   | `completions`  | Supports argument [autocompletion](/specification/draft/server/utilities/completion)     |
| Server   | `tasks`        | Support for [task-augmented](/specification/draft/basic/utilities/tasks) server requests |
| Server   | `experimental` | Describes support for non-standard experimental features                                 |

Capability objects can describe sub-capabilities like:

- `listChanged`: Support for list change notifications (for prompts, resources, and
  tools)
- `subscribe`: Support for subscribing to individual items' changes (resources only)

### Operation

During the operation phase, the client and server exchange messages according to the
negotiated capabilities.

Both parties **MUST**:

- Respect the negotiated protocol version
- Only use capabilities that were successfully negotiated

### Shutdown

During the shutdown phase, one side (usually the client) cleanly terminates the protocol
connection. No specific shutdown messages are defined—instead, the underlying transport
mechanism should be used to signal connection termination:

#### stdio

For the stdio [transport](/specification/draft/basic/transports), the client **SHOULD** initiate
shutdown by:

1. First, closing the input stream to the child process (the server)
2. Waiting for the server to exit, or sending `SIGTERM` if the server does not exit
   within a reasonable time
3. Sending `SIGKILL` if the server does not exit within a reasonable time after `SIGTERM`

The server **MAY** initiate shutdown by closing its output stream to the client and
exiting.

#### HTTP

For HTTP [transports](/specification/draft/basic/transports), shutdown is indicated by closing the
associated HTTP connection(s).

## Timeouts

Implementations **SHOULD** establish timeouts for all sent requests, to prevent hung
connections and resource exhaustion. When the request has not received a success or error
response within the timeout period, the sender **SHOULD** issue a [cancellation
notification](/specification/draft/basic/utilities/cancellation) for that request and stop waiting for
a response.

SDKs and other middleware **SHOULD** allow these timeouts to be configured on a
per-request basis.

Implementations **MAY** choose to reset the timeout clock when receiving a [progress
notification](/specification/draft/basic/utilities/progress) corresponding to the request, as this
implies that work is actually happening. However, implementations **SHOULD** always
enforce a maximum timeout, regardless of progress notifications, to limit the impact of a
misbehaving client or server.

## Error Handling

Implementations **SHOULD** be prepared to handle these error cases:

- Protocol version mismatch
- Failure to negotiate required capabilities
- Request [timeouts](#timeouts)

Example initialization error:

```json
{
  "jsonrpc": "2.0",
  "id": 1,
  "error": {
    "code": -32602,
    "message": "Unsupported protocol version",
    "data": {
      "supported": ["2024-11-05"],
      "requested": "1.0.0"
    }
  }
}
```<|MERGE_RESOLUTION|>--- conflicted
+++ resolved
@@ -64,8 +64,10 @@
         "listChanged": true
       },
       "sampling": {},
-<<<<<<< HEAD
-      "elicitation": {},
+      "elicitation": {
+        "form": {},
+        "url": {}
+      },
       "tasks": {
         "requests": {
           "elicitation": {
@@ -75,11 +77,6 @@
             "createMessage": {}
           }
         }
-=======
-      "elicitation": {
-        "form": {},
-        "url": {}
->>>>>>> 8e22f640
       }
     },
     "clientInfo": {
